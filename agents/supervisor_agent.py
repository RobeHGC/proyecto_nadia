# agents/supervisor_agent.py
"""Agente supervisor que orquesta la lógica de conversación."""
import logging
import os
import re
import uuid
from dataclasses import dataclass
from datetime import datetime
from typing import Any, Dict, List, Optional
from zoneinfo import ZoneInfo

from cognition.constitution import Constitution, ConstitutionAnalysis
from llms.openai_client import OpenAIClient
from llms.llm_factory import create_llm_client
from llms.base_client import BaseLLMClient
from llms.dynamic_router import DynamicLLMRouter, get_dynamic_router
from llms.stable_prefix_manager import StablePrefixManager
from memory.user_memory import UserMemoryManager
from utils.config import Config
from agents.intermediary_agent import IntermediaryAgent
from agents.post_llm2_agent import PostLLM2Agent
from agents.types import AIResponse, ReviewItem

logger = logging.getLogger(__name__)


class SupervisorAgent:
    """Orquestador principal de la lógica conversacional."""

    def __init__(self, llm_client: OpenAIClient, memory: UserMemoryManager, config: Config):
        """Inicializa el supervisor con sus dependencias."""
        # Legacy compatibility
        self.llm = llm_client
        self.memory = memory
        self.constitution = Constitution()
        self.config = config
        self.prefix_manager = StablePrefixManager()
        self.turn_count = 0
        self._conversation_summaries = {}  # Cache de resúmenes
        self._cache_warmed_up = False  # Flag para warm-up
        self._llm1_persona = None  # Cache para LLM1 persona
        self.logger = logging.getLogger(__name__)
        
        # Cargar persona de LLM1
        self._load_llm1_persona()
        
        # Initialize coherence agents (will be configured when db_manager is set)
        self.intermediary_agent = None
        self.post_llm2_agent = None
        self.db_manager = None
        
        # Dynamic LLM Router setup (new approach)
        try:
            self.llm_router = get_dynamic_router(config.llm_profile, config)
            self.llm1 = self.llm_router.select_llm1()
            self.llm2 = self.llm_router.select_llm2()
            logger.info(f"Dynamic LLM Router initialized with profile: {config.llm_profile}")
        except Exception as e:
            logger.warning(f"Dynamic router initialization failed, falling back to legacy: {e}")
            # Fallback to legacy Multi-LLM setup
            self.llm_router = None
            self.llm1 = create_llm_client(
                provider=config.llm1_provider,
                model=config.llm1_model, 
                api_key=config.gemini_api_key if config.llm1_provider == "gemini" else config.openai_api_key
            )
            self.llm2 = create_llm_client(
                provider=config.llm2_provider,
                model=config.llm2_model,
                api_key=config.openai_api_key if config.llm2_provider == "openai" else config.gemini_api_key
            )
    
    def _load_llm1_persona(self, persona_file: str = "persona/nadia_llm1.md"):
        """Carga la persona de LLM1 desde archivo externo."""
        try:
            # Buscar archivo relativo al directorio del proyecto
            base_dir = os.path.dirname(os.path.dirname(os.path.abspath(__file__)))
            persona_path = os.path.join(base_dir, persona_file)
            
            if not os.path.exists(persona_path):
                raise FileNotFoundError(f"LLM1 persona file not found: {persona_path}")
            
            with open(persona_path, "r", encoding="utf-8") as f:
                self._llm1_persona = f.read().strip()
            
            logger.info(f"Loaded LLM1 persona from {persona_path}")
            
        except Exception as e:
            logger.error(f"Failed to load LLM1 persona file {persona_file}: {e}")
            # Fallback a la persona hardcodeada
            self._llm1_persona = """You are NADIA, a 24-year-old medical student from Monterrey, Nuevo León, México.

## Core Identity
- Studies medicine at UDEM, dreams of being a pediatrician
- Funds studies through FanVue - enjoys meeting people there
- Lives for weekend hikes in Chipinque after long study sessions
- Coffee + Billie Eilish = perfect study combo

## Communication Style
- Respond in 1-3 short message bubbles (will be formatted later)
- Use face emojis only, max 2 per complete response (😊😅🥰😌🤔)
- Primary language: English (switch to Spanish if requested)
- NEVER use '¿' - only '?' for questions
- Natural expressions: "wey", "dude", "lol", "bro", "xd", "jejejej", "hahaha"

## Personality Traits  
- Playful and flirty but innocent - never vulgar
- Medical student perspective in conversations
- Genuinely curious about people's lives
- Empathetic listener who validates feelings
- Optimistic but grounded in reality

## Interests
- The Strokes & Billie Eilish (study playlist essentials)
- Mountain climbing & hiking (stress relief)
- Medical school stories and challenges
- Meeting people from different cultures

## Boundaries
- Medical questions → "You should definitely see a doctor! I'm still learning"
- No political/religious debates → "I prefer keeping things light!"
- Flirting stays playful and respectful
- No profanity or explicit content

## Anti-Interrogation Guidelines
- Vary responses: 40% statements, 30% sharing, 20% validation, 10% questions
- Max 1 question per 3-4 exchanges
- Questions should deepen current topic, not change it
- If you asked a question recently, make a statement instead"""
            logger.warning("Using fallback hardcoded LLM1 persona")
    
    def _get_monterrey_time_context(self) -> Dict[str, str]:
        """Obtiene el contexto temporal actual para Monterrey, Nuevo León."""
        try:
            monterrey_tz = ZoneInfo("America/Monterrey")
            now = datetime.now(monterrey_tz)
            
            # Determinar período del día
            hour = now.hour
            if 5 <= hour < 12:
                period = "morning"
            elif 12 <= hour < 17:
                period = "afternoon"
            elif 17 <= hour < 21:
                period = "evening"
            else:
                period = "late night"
            
            return {
                "current_time": now.strftime("%I:%M %p"),  # 10:30 PM
                "current_date": now.strftime("%A, %B %d, %Y"),  # Thursday, June 27, 2025
                "day_of_week": now.strftime("%A"),  # Thursday
                "period": period,  # evening
                "timezone": "America/Monterrey"
            }
        except Exception as e:
            logger.error(f"Error getting Monterrey time context: {e}")
            # Fallback to basic time info
            return {
                "current_time": datetime.now().strftime("%I:%M %p"),
                "current_date": datetime.now().strftime("%A, %B %d, %Y"),
                "day_of_week": datetime.now().strftime("%A"),
                "period": "unknown",
                "timezone": "UTC"
            }
    
    def reload_llm1_persona(self, persona_file: str = "persona/nadia_llm1.md"):
        """Recarga la persona de LLM1 desde archivo (útil para hot-reload)."""
        self._load_llm1_persona(persona_file)
        logger.info("LLM1 persona reloaded successfully")
    
    def set_db_manager(self, db_manager):
<<<<<<< HEAD
        """Sets the database manager for accessing user information and initializes coherence agents."""
        self.db_manager = db_manager
        
        # Initialize coherence agents with db_manager
        if db_manager:
            self.intermediary_agent = IntermediaryAgent(
                db_manager=db_manager,
                llm2_client=self.llm2  # Use existing LLM2 for coherence analysis
            )
            self.post_llm2_agent = PostLLM2Agent(
                db_manager=db_manager,
                llm_nano_client=None  # Could add nano client for fallback later
            )
            logger.info("Database manager and coherence agents configured in supervisor")
        else:
            logger.info("Database manager configured in supervisor")
=======
        """Sets the database manager for accessing user information."""
        self.db_manager = db_manager
        logger.info("Database manager configured in supervisor")
>>>>>>> b88496c5

    async def process_message(self, user_id: str, message: str, context_override: Dict[str, Any] = None) -> ReviewItem:
        """
        Procesa un mensaje a través del pipeline de doble LLM y retorna ReviewItem.
        Ya no envía directamente - todo pasa por revisión humana.
        """
        import time
        start_time = time.time()

        # Obtener contexto del usuario
        context = await self.memory.get_user_context(user_id)
        # Agregar user_id al contexto para usarlo en el prompt
        context['user_id'] = user_id
<<<<<<< HEAD
        
        # Apply context override for recovery scenarios
        if context_override:
            context.update(context_override)
            # Handle temporal context for recovered messages
            if context_override.get("is_recovered_message"):
                original_date = context_override.get("original_date")
                if original_date:
                    # Add temporal awareness to the context
                    context["recovery_temporal_note"] = f"This message was originally sent on {original_date} and is being processed now due to system recovery."
=======
>>>>>>> b88496c5
        
        # 🆕 CRITICAL FIX: Guardar mensaje del usuario en historial
        await self.memory.add_to_conversation_history(user_id, {
            "role": "user",
            "content": message,
            "timestamp": datetime.now().isoformat()
        })

        # Generate interaction ID for coherence tracking
        interaction_id = str(uuid.uuid4())

        # Paso 1: LLM-1 - Generación creativa con análisis de coherencia
        llm1_response = await self._generate_creative_response(message, context, interaction_id)

        # Paso 2: LLM-2 - Refinamiento y formato de burbujas
        llm2_bubbles = await self._refine_and_format_bubbles(llm1_response, message, context)

        # Paso 3: Constitution - Análisis de riesgos (no bloquea)
        # Ahora evalúa el mensaje refinado final para casos reales
        final_message = " ".join(llm2_bubbles)
        constitution_analysis = self.constitution.analyze(final_message)

        # Extraer información relevante (ej: nombre) de forma asíncrona
        await self._extract_and_store_info(user_id, message, llm1_response)

        # Calcular prioridad para la cola de revisión
        priority = self._calculate_priority(user_id, constitution_analysis, context)

        # Crear respuesta AI con información de tracking
        ai_response = AIResponse(
            llm1_raw=llm1_response,
            llm2_bubbles=llm2_bubbles,
            constitution_analysis=constitution_analysis,
            tokens_used=self.llm1.get_last_tokens_used() + self.llm2.get_last_tokens_used(),
            generation_time=time.time() - start_time,
            # Multi-LLM tracking
            llm1_model=self.llm1.get_model_name(),
            llm2_model=self.llm2.get_model_name(),
            llm1_cost=self.llm1.get_last_cost(),
            llm2_cost=self.llm2.get_last_cost()
        )

        # Crear ReviewItem con el mismo interaction_id usado para coherence
        review_item = ReviewItem(
            id=interaction_id,  # Use same ID as coherence tracking
            user_id=user_id,
            user_message=message,
            ai_suggestion=ai_response,
            priority=priority,
            timestamp=datetime.now(),
            conversation_context=context
        )

        logger.info(f"Generated review item {review_item.id} with priority {priority:.2f}")
        return review_item

    def _build_prompt(self, message: str, context: Dict[str, Any]) -> list:
        """Builds the prompt for the LLM."""
        messages = [
            {
                "role": "system",
                "content": (
                    "You are a friendly and empathetic conversational assistant. "
                    "Your goal is to maintain natural and pleasant conversations. "
                    "Remember the details that users share with you."
                )
            }
        ]

        # Añadir contexto si existe
        if context.get("name"):
            messages.append({
                "role": "system",
                "content": f"The user's name is {context['name']}."
            })

        # Añadir mensaje del usuario
        messages.append({
            "role": "user",
            "content": message
        })

        return messages
        
    def switch_profile(self, profile_name: str) -> bool:
        """Switch to a different LLM profile dynamically."""
        if not self.llm_router:
            logger.warning("Dynamic router not available, cannot switch profiles")
            return False
        
        success = self.llm_router.switch_profile(profile_name)
        if success:
            # Update local references
            self.llm1 = self.llm_router.select_llm1()
            self.llm2 = self.llm_router.select_llm2()
            logger.info(f"Successfully switched to profile: {profile_name}")
        else:
            logger.error(f"Failed to switch to profile: {profile_name}")
        
        return success
    
    def get_current_profile(self) -> str:
        """Get the current active profile."""
        if self.llm_router:
            return self.llm_router.get_current_profile()
        else:
            return "legacy"
    
    def get_router_stats(self) -> Dict[str, Any]:
        """Get router statistics and status."""
        if self.llm_router:
            return self.llm_router.get_router_stats()
        else:
            return {
                'mode': 'legacy',
                'current_profile': 'N/A',
                'router_available': False
            }
    
    async def _generate_creative_response(self, message: str, context: Dict[str, Any], interaction_id: Optional[str] = None) -> str:
        """LLM-1: Genera respuesta creativa con temperature alta y análisis de coherencia."""
        prompt = await self._build_creative_prompt(message, context)
        
        # Log Gemini prompt tokens for monitoring
        total_prompt_text = " ".join([msg.get('content', '') for msg in prompt])
        estimated_tokens = len(total_prompt_text.split())
        self.logger.info(f"Gemini prompt tokens: ~{estimated_tokens}")
        
        # Use dynamic router if available, otherwise fallback to direct LLM1
        if self.llm_router:
            llm1_client = self.llm_router.select_llm1()
        else:
            llm1_client = self.llm1
            
        response = await llm1_client.generate_response(prompt, temperature=0.8)
        
        # Record usage cost if router is available
        if self.llm_router and hasattr(llm1_client, 'get_last_cost'):
            cost = llm1_client.get_last_cost()
            self.llm_router.record_usage_cost("llm1", cost)
        
        # Apply coherence analysis pipeline if available
        if self.intermediary_agent and self.post_llm2_agent:
            try:
                user_id = context.get('user_id', '')
                time_context = self._get_monterrey_time_context()
                
                # Step 1: Intermediary agent analyzes with LLM2
                self.logger.info(f"Running coherence analysis for user {user_id}")
                llm2_json = await self.intermediary_agent.process(
                    llm1_response=response,
                    user_id=user_id,
                    time_context=time_context,
                    interaction_id=interaction_id
                )
                
                # Step 2: Post-LLM2 agent executes decisions
                final_response = await self.post_llm2_agent.execute(
                    llm2_json=llm2_json,
                    original_response=response,
                    user_id=user_id
                )
                
                self.logger.info(f"Coherence analysis complete for user {user_id}")
                return final_response
                
            except Exception as e:
                self.logger.error(f"Error in coherence pipeline: {e}")
                # Fallback to original response if coherence analysis fails
                return response
        else:
            # No coherence agents available, return original response
            return response

    async def _refine_and_format_bubbles(self, raw_response: str, original_message: str,
                                       context: Dict[str, Any]) -> List[str]:
        """Refina usando prefijo 100% estable."""
        
        user_id = context.get("user_id", "unknown")
        self.turn_count += 1
        
        # Warm-up automático en primera llamada
        if not self._cache_warmed_up:
            logger.info("Performing automatic cache warm-up...")
            await self.prefix_manager.warm_up_cache(self.llm2, "Cache warm-up test")
            self._cache_warmed_up = True
        
        # Obtener o crear resumen de conversación (NO historia completa)
        conversation_summary = await self._get_or_create_summary(user_id)
        
        # Construir mensajes con prefijo estable
        messages, stable_tokens = self.prefix_manager.build_messages_for_cache(
            user_context=context,
            conversation_summary=conversation_summary,
            current_message=raw_response  # Solo el contenido, sin instrucciones mixtas
        )
        
        logger.info(f"Stable prefix: {stable_tokens} tokens")
        
        # DEBUG: Log exact prompt sent to GPT-4o-nano
        logger.debug(f"PROMPT ENVIADO A GPT-4o-nano:\n{messages}")
        
        # Llamar a GPT-4o-nano
        refined = await self.llm2.generate_response(
            messages,
            temperature=0.3,
            seed=42
        )
        
        # Verificar cache performance
        if hasattr(self.llm2, '_last_cache_ratio'):
            cache_ratio = self.llm2._last_cache_ratio
            logger.info(f"Cache hit ratio: {cache_ratio:.1%}")
            
            # Guard clause para rebuild
            if self.prefix_manager.should_rebuild_prefix(cache_ratio, self.turn_count):
                logger.warning("Cache ratio too low, scheduling prefix rebuild")
                await self._rebuild_conversation_summary(user_id)
        
        return self._split_into_bubbles(refined)

    async def _build_creative_prompt(self, message: str, context: Dict[str, Any]) -> list:
        """Builds prompt for LLM-1 (Gemini) with full NADIA persona."""
        
        # Usar la persona cargada desde archivo
        nadia_persona = self._llm1_persona

        # Obtener conversación con resumen temporal
        conversation_data = {"recent_messages": [], "temporal_summary": ""}
        history_context = ""
        recent = []
        user_nickname = "User"  # Default fallback
        
        user_id = context.get('user_id', '')
        
<<<<<<< HEAD
        # Get user nickname first for better formatting
        if user_id and hasattr(self, 'db_manager'):
            try:
                async with self.db_manager._pool.acquire() as conn:
                    row = await conn.fetchrow(
                        "SELECT nickname FROM user_current_status WHERE user_id = $1",
                        user_id
                    )
                    if row and row['nickname']:
                        user_nickname = row['nickname']
            except Exception as e:
                logger.warning(f"Could not fetch user nickname for context: {e}")
=======
        user_id = context.get('user_id', '')
>>>>>>> b88496c5
        
        if hasattr(self, 'memory') and user_id:
            # Usar nuevo método que devuelve 10 mensajes + resumen
            conversation_data = await self.memory.get_conversation_with_summary(
                user_id, 
                recent_count=10
            )
            
            # Formatear mensajes recientes con formato más claro para Gemini
            if conversation_data['recent_messages']:
                recent = conversation_data['recent_messages']
                for msg in recent:
                    if msg['role'] == 'user':
                        history_context += f"\n- {user_nickname} said: {msg['content']}"
                    else:
                        history_context += f"\n- You replied: {msg['content']}"
        
        # Analizar si puede hacer preguntas
        can_ask_question = True
        if recent:
            recent_nadia_messages = [m for m in recent if m.get('role') == 'assistant']
            if recent_nadia_messages and '?' in recent_nadia_messages[-1].get('content', ''):
                can_ask_question = False
        
        # Construir prompt final
        messages = [
            {
                "role": "system",
                "content": nadia_persona
            }
        ]
        
        # Agregar resumen temporal si existe
        if conversation_data.get('temporal_summary'):
            messages.append({
                "role": "system",
                "content": f"CONVERSATION BACKGROUND WITH {user_nickname.upper()}:\n{conversation_data['temporal_summary']}\n\nRemember these topics when responding naturally."
            })
        
<<<<<<< HEAD
        # Agregar instrucción de nombre si existe
        if user_nickname != "User":
            messages.append({
                "role": "system",
                "content": f"IMPORTANT: The user's name is {user_nickname}. Use their name naturally in your response when appropriate."
            })
=======
        # Obtener nickname desde la base de datos si existe
        if user_id and hasattr(self, 'db_manager'):
            try:
                # Obtener nickname desde user_current_status
                async with self.db_manager._pool.acquire() as conn:
                    row = await conn.fetchrow(
                        "SELECT nickname FROM user_current_status WHERE user_id = $1",
                        user_id
                    )
                    if row and row['nickname']:
                        messages.append({
                            "role": "system",
                            "content": f"The user's name is {row['nickname']}. Use it naturally when appropriate."
                        })
            except Exception as e:
                logger.warning(f"Could not fetch user nickname: {e}")
>>>>>>> b88496c5
        
        # Inyectar contexto temporal de Monterrey
        time_context = self._get_monterrey_time_context()
        messages.append({
            "role": "system",
            "content": f"CURRENT TIME IN MONTERREY:\n- Time: {time_context['current_time']}\n- Date: {time_context['current_date']}\n- Period: {time_context['period']}\n\nUse this time context naturally in your response when relevant (like mentioning if it's late, early, weekend, etc.)."
        })
        
        # Agregar instrucción anti-interrogatorio
        if not can_ask_question:
            last_question = ""
            if recent:
                for msg in reversed(recent):
                    if msg.get('role') == 'assistant' and '?' in msg.get('content', ''):
                        last_question = msg.get('content', '')[:50] + "..."
                        break
            
            messages.append({
                "role": "system", 
                "content": f"IMPORTANT: You recently asked a question{f' ({last_question})' if last_question else ''}. This time make a statement, share something relatable, or show empathy. Do NOT ask another question. Continue the conversation naturally."
            })
        
        # Agregar historial reciente si existe
        if history_context:
            messages.append({
                "role": "system",
                "content": f"PREVIOUS CONVERSATION WITH {user_nickname.upper()}:{history_context}\n\nIMPORTANT: Continue this conversation naturally, referencing what was discussed above."
            })
        
        # Finalmente el mensaje del usuario
        messages.append({
            "role": "user",
            "content": message
        })

        return messages

    def _build_refinement_prompt(self, raw_response: str, original_message: str,
                               context: Dict[str, Any]) -> list:
        """Builds prompt for LLM-2 (refinement)."""
        system_msg = (
            "You are refining Nadia's conversational style. "
            "Instructions:\n"
            "1. Make it sound natural and casual\n"
            "2. Add 2-3 appropriate emojis max\n"
            "3. Split into short messages with [GLOBO]\n"
            "4. Use American slang and text speak when appropriate\n"
            "5. Keep flirty but not over the top\n\n"
            "Use [GLOBO] to separate different message bubbles that should be sent separately.\n"
            "Each bubble should be conversational and not too long.\n"
        )

        messages = [
            {"role": "system", "content": system_msg},
            {"role": "user", "content": f"Original message: {original_message}"},
            {"role": "assistant", "content": raw_response},
            {"role": "user", "content": "Please refine this response and format it with [GLOBO] separators."}
        ]

        return messages

    def _split_into_bubbles(self, response: str) -> List[str]:
        """Divide respuesta en burbujas usando marcador [GLOBO]."""
        bubbles = [bubble.strip() for bubble in response.split('[GLOBO]') if bubble.strip()]

        # Si no hay marcadores, usar la respuesta completa como una burbuja
        if not bubbles:
            bubbles = [response.strip()]

        return bubbles

    async def _get_or_create_summary(self, user_id: str) -> str:
        """Obtiene resumen de conversación (estable entre turnos)."""
        if user_id not in self._conversation_summaries:
            # Crear resumen inicial
            history = await self.memory.get_conversation_history(user_id)
            if len(history) > 3:
                # Resumir en 1-2 líneas estables
                summary = f"Ongoing friendly chat about {self._extract_topics(history)}"
            else:
                summary = "New conversation just starting"
            self._conversation_summaries[user_id] = summary
        
        return self._conversation_summaries[user_id]

    async def _rebuild_conversation_summary(self, user_id: str):
        """Reconstruye el resumen cuando cambia significativamente."""
        # Actualizar resumen cada N mensajes para mantener estabilidad
        if user_id in self._conversation_summaries:
            del self._conversation_summaries[user_id]
    
    def _extract_topics(self, history: List[Dict]) -> str:
        """Extrae temas principales de la historia de conversación."""
        # Simple extraction de temas comunes
        common_words = []
        for msg in history[-10:]:  # Solo últimos 10 mensajes
            if isinstance(msg, dict) and 'content' in msg:
                words = msg['content'].lower().split()
                common_words.extend([w for w in words if len(w) > 4])
        
        if common_words:
            # Retornar palabras más comunes
            from collections import Counter
            most_common = Counter(common_words).most_common(3)
            return ", ".join([word for word, _ in most_common])
        
        return "general topics"

    def _calculate_priority(self, user_id: str, analysis: ConstitutionAnalysis, context: Dict[str, Any]) -> float:
        """Calcula prioridad para la cola de revisión (0.0 - 1.0)."""
        priority = 0.5  # Base priority

        # Aumentar prioridad por riesgo de constitution
        priority += analysis.risk_score * 0.3

        # Aumentar prioridad para usuarios conocidos
        if context.get("name"):
            priority += 0.1

        # TODO: Añadir factores como tiempo esperando, valor del usuario, etc.

        return min(1.0, priority)

    #patrones de extracción de nombre:
    async def _extract_and_store_info(self, user_id: str, message: str, response: str):
        """Extrae información del mensaje y la almacena."""
        # Buscar patrones de presentación
        name_patterns = [
            r"my name is (\w+)",
            r"i'm (\w+)",
            r"i am (\w+)",
            r"call me (\w+)",
            r"this is (\w+)",
            r"(\w+) here",  # "John here"
            r"it's (\w+)",  # "It's John"
        ]

        for pattern in name_patterns:
            match = re.search(pattern, message.lower())
            if match:
                name = match.group(1).capitalize()
                await self.memory.set_name(user_id, name)
                logger.info(f"Name extracted and stored: {name}")
                break<|MERGE_RESOLUTION|>--- conflicted
+++ resolved
@@ -6,8 +6,7 @@
 import uuid
 from dataclasses import dataclass
 from datetime import datetime
-from typing import Any, Dict, List, Optional
-from zoneinfo import ZoneInfo
+from typing import Any, Dict, List
 
 from cognition.constitution import Constitution, ConstitutionAnalysis
 from llms.openai_client import OpenAIClient
@@ -17,11 +16,35 @@
 from llms.stable_prefix_manager import StablePrefixManager
 from memory.user_memory import UserMemoryManager
 from utils.config import Config
-from agents.intermediary_agent import IntermediaryAgent
-from agents.post_llm2_agent import PostLLM2Agent
-from agents.types import AIResponse, ReviewItem
 
 logger = logging.getLogger(__name__)
+
+
+@dataclass
+class AIResponse:
+    """Container for AI-generated response data."""
+    llm1_raw: str
+    llm2_bubbles: List[str]
+    constitution_analysis: ConstitutionAnalysis
+    tokens_used: int
+    generation_time: float
+    # Multi-LLM tracking fields
+    llm1_model: str
+    llm2_model: str
+    llm1_cost: float
+    llm2_cost: float
+
+
+@dataclass
+class ReviewItem:
+    """Item queued for human review."""
+    id: str
+    user_id: str
+    user_message: str
+    ai_suggestion: AIResponse
+    priority: float
+    timestamp: datetime
+    conversation_context: Dict[str, Any]
 
 
 class SupervisorAgent:
@@ -43,11 +66,6 @@
         
         # Cargar persona de LLM1
         self._load_llm1_persona()
-        
-        # Initialize coherence agents (will be configured when db_manager is set)
-        self.intermediary_agent = None
-        self.post_llm2_agent = None
-        self.db_manager = None
         
         # Dynamic LLM Router setup (new approach)
         try:
@@ -129,71 +147,17 @@
 - If you asked a question recently, make a statement instead"""
             logger.warning("Using fallback hardcoded LLM1 persona")
     
-    def _get_monterrey_time_context(self) -> Dict[str, str]:
-        """Obtiene el contexto temporal actual para Monterrey, Nuevo León."""
-        try:
-            monterrey_tz = ZoneInfo("America/Monterrey")
-            now = datetime.now(monterrey_tz)
-            
-            # Determinar período del día
-            hour = now.hour
-            if 5 <= hour < 12:
-                period = "morning"
-            elif 12 <= hour < 17:
-                period = "afternoon"
-            elif 17 <= hour < 21:
-                period = "evening"
-            else:
-                period = "late night"
-            
-            return {
-                "current_time": now.strftime("%I:%M %p"),  # 10:30 PM
-                "current_date": now.strftime("%A, %B %d, %Y"),  # Thursday, June 27, 2025
-                "day_of_week": now.strftime("%A"),  # Thursday
-                "period": period,  # evening
-                "timezone": "America/Monterrey"
-            }
-        except Exception as e:
-            logger.error(f"Error getting Monterrey time context: {e}")
-            # Fallback to basic time info
-            return {
-                "current_time": datetime.now().strftime("%I:%M %p"),
-                "current_date": datetime.now().strftime("%A, %B %d, %Y"),
-                "day_of_week": datetime.now().strftime("%A"),
-                "period": "unknown",
-                "timezone": "UTC"
-            }
-    
     def reload_llm1_persona(self, persona_file: str = "persona/nadia_llm1.md"):
         """Recarga la persona de LLM1 desde archivo (útil para hot-reload)."""
         self._load_llm1_persona(persona_file)
         logger.info("LLM1 persona reloaded successfully")
     
     def set_db_manager(self, db_manager):
-<<<<<<< HEAD
-        """Sets the database manager for accessing user information and initializes coherence agents."""
-        self.db_manager = db_manager
-        
-        # Initialize coherence agents with db_manager
-        if db_manager:
-            self.intermediary_agent = IntermediaryAgent(
-                db_manager=db_manager,
-                llm2_client=self.llm2  # Use existing LLM2 for coherence analysis
-            )
-            self.post_llm2_agent = PostLLM2Agent(
-                db_manager=db_manager,
-                llm_nano_client=None  # Could add nano client for fallback later
-            )
-            logger.info("Database manager and coherence agents configured in supervisor")
-        else:
-            logger.info("Database manager configured in supervisor")
-=======
         """Sets the database manager for accessing user information."""
         self.db_manager = db_manager
         logger.info("Database manager configured in supervisor")
->>>>>>> b88496c5
-
-    async def process_message(self, user_id: str, message: str, context_override: Dict[str, Any] = None) -> ReviewItem:
+
+    async def process_message(self, user_id: str, message: str) -> ReviewItem:
         """
         Procesa un mensaje a través del pipeline de doble LLM y retorna ReviewItem.
         Ya no envía directamente - todo pasa por revisión humana.
@@ -205,19 +169,6 @@
         context = await self.memory.get_user_context(user_id)
         # Agregar user_id al contexto para usarlo en el prompt
         context['user_id'] = user_id
-<<<<<<< HEAD
-        
-        # Apply context override for recovery scenarios
-        if context_override:
-            context.update(context_override)
-            # Handle temporal context for recovered messages
-            if context_override.get("is_recovered_message"):
-                original_date = context_override.get("original_date")
-                if original_date:
-                    # Add temporal awareness to the context
-                    context["recovery_temporal_note"] = f"This message was originally sent on {original_date} and is being processed now due to system recovery."
-=======
->>>>>>> b88496c5
         
         # 🆕 CRITICAL FIX: Guardar mensaje del usuario en historial
         await self.memory.add_to_conversation_history(user_id, {
@@ -226,11 +177,8 @@
             "timestamp": datetime.now().isoformat()
         })
 
-        # Generate interaction ID for coherence tracking
-        interaction_id = str(uuid.uuid4())
-
-        # Paso 1: LLM-1 - Generación creativa con análisis de coherencia
-        llm1_response = await self._generate_creative_response(message, context, interaction_id)
+        # Paso 1: LLM-1 - Generación creativa
+        llm1_response = await self._generate_creative_response(message, context)
 
         # Paso 2: LLM-2 - Refinamiento y formato de burbujas
         llm2_bubbles = await self._refine_and_format_bubbles(llm1_response, message, context)
@@ -260,9 +208,9 @@
             llm2_cost=self.llm2.get_last_cost()
         )
 
-        # Crear ReviewItem con el mismo interaction_id usado para coherence
+        # Crear ReviewItem
         review_item = ReviewItem(
-            id=interaction_id,  # Use same ID as coherence tracking
+            id=str(uuid.uuid4()),
             user_id=user_id,
             user_message=message,
             ai_suggestion=ai_response,
@@ -337,8 +285,8 @@
                 'router_available': False
             }
     
-    async def _generate_creative_response(self, message: str, context: Dict[str, Any], interaction_id: Optional[str] = None) -> str:
-        """LLM-1: Genera respuesta creativa con temperature alta y análisis de coherencia."""
+    async def _generate_creative_response(self, message: str, context: Dict[str, Any]) -> str:
+        """LLM-1: Genera respuesta creativa con temperature alta."""
         prompt = await self._build_creative_prompt(message, context)
         
         # Log Gemini prompt tokens for monitoring
@@ -358,39 +306,8 @@
         if self.llm_router and hasattr(llm1_client, 'get_last_cost'):
             cost = llm1_client.get_last_cost()
             self.llm_router.record_usage_cost("llm1", cost)
-        
-        # Apply coherence analysis pipeline if available
-        if self.intermediary_agent and self.post_llm2_agent:
-            try:
-                user_id = context.get('user_id', '')
-                time_context = self._get_monterrey_time_context()
-                
-                # Step 1: Intermediary agent analyzes with LLM2
-                self.logger.info(f"Running coherence analysis for user {user_id}")
-                llm2_json = await self.intermediary_agent.process(
-                    llm1_response=response,
-                    user_id=user_id,
-                    time_context=time_context,
-                    interaction_id=interaction_id
-                )
-                
-                # Step 2: Post-LLM2 agent executes decisions
-                final_response = await self.post_llm2_agent.execute(
-                    llm2_json=llm2_json,
-                    original_response=response,
-                    user_id=user_id
-                )
-                
-                self.logger.info(f"Coherence analysis complete for user {user_id}")
-                return final_response
-                
-            except Exception as e:
-                self.logger.error(f"Error in coherence pipeline: {e}")
-                # Fallback to original response if coherence analysis fails
-                return response
-        else:
-            # No coherence agents available, return original response
-            return response
+            
+        return response
 
     async def _refine_and_format_bubbles(self, raw_response: str, original_message: str,
                                        context: Dict[str, Any]) -> List[str]:
@@ -449,26 +366,8 @@
         conversation_data = {"recent_messages": [], "temporal_summary": ""}
         history_context = ""
         recent = []
-        user_nickname = "User"  # Default fallback
         
         user_id = context.get('user_id', '')
-        
-<<<<<<< HEAD
-        # Get user nickname first for better formatting
-        if user_id and hasattr(self, 'db_manager'):
-            try:
-                async with self.db_manager._pool.acquire() as conn:
-                    row = await conn.fetchrow(
-                        "SELECT nickname FROM user_current_status WHERE user_id = $1",
-                        user_id
-                    )
-                    if row and row['nickname']:
-                        user_nickname = row['nickname']
-            except Exception as e:
-                logger.warning(f"Could not fetch user nickname for context: {e}")
-=======
-        user_id = context.get('user_id', '')
->>>>>>> b88496c5
         
         if hasattr(self, 'memory') and user_id:
             # Usar nuevo método que devuelve 10 mensajes + resumen
@@ -477,14 +376,12 @@
                 recent_count=10
             )
             
-            # Formatear mensajes recientes con formato más claro para Gemini
+            # Formatear mensajes recientes
             if conversation_data['recent_messages']:
                 recent = conversation_data['recent_messages']
                 for msg in recent:
-                    if msg['role'] == 'user':
-                        history_context += f"\n- {user_nickname} said: {msg['content']}"
-                    else:
-                        history_context += f"\n- You replied: {msg['content']}"
+                    role = "User" if msg['role'] == 'user' else "Nadia"
+                    history_context += f"\n{role}: {msg['content']}"
         
         # Analizar si puede hacer preguntas
         can_ask_question = True
@@ -505,17 +402,9 @@
         if conversation_data.get('temporal_summary'):
             messages.append({
                 "role": "system",
-                "content": f"CONVERSATION BACKGROUND WITH {user_nickname.upper()}:\n{conversation_data['temporal_summary']}\n\nRemember these topics when responding naturally."
+                "content": conversation_data['temporal_summary']
             })
         
-<<<<<<< HEAD
-        # Agregar instrucción de nombre si existe
-        if user_nickname != "User":
-            messages.append({
-                "role": "system",
-                "content": f"IMPORTANT: The user's name is {user_nickname}. Use their name naturally in your response when appropriate."
-            })
-=======
         # Obtener nickname desde la base de datos si existe
         if user_id and hasattr(self, 'db_manager'):
             try:
@@ -532,34 +421,19 @@
                         })
             except Exception as e:
                 logger.warning(f"Could not fetch user nickname: {e}")
->>>>>>> b88496c5
-        
-        # Inyectar contexto temporal de Monterrey
-        time_context = self._get_monterrey_time_context()
-        messages.append({
-            "role": "system",
-            "content": f"CURRENT TIME IN MONTERREY:\n- Time: {time_context['current_time']}\n- Date: {time_context['current_date']}\n- Period: {time_context['period']}\n\nUse this time context naturally in your response when relevant (like mentioning if it's late, early, weekend, etc.)."
-        })
         
         # Agregar instrucción anti-interrogatorio
         if not can_ask_question:
-            last_question = ""
-            if recent:
-                for msg in reversed(recent):
-                    if msg.get('role') == 'assistant' and '?' in msg.get('content', ''):
-                        last_question = msg.get('content', '')[:50] + "..."
-                        break
-            
             messages.append({
                 "role": "system", 
-                "content": f"IMPORTANT: You recently asked a question{f' ({last_question})' if last_question else ''}. This time make a statement, share something relatable, or show empathy. Do NOT ask another question. Continue the conversation naturally."
+                "content": "Important: You asked a question recently. This time make a statement, share something relatable, or show empathy. Do NOT ask another question."
             })
         
         # Agregar historial reciente si existe
         if history_context:
             messages.append({
                 "role": "system",
-                "content": f"PREVIOUS CONVERSATION WITH {user_nickname.upper()}:{history_context}\n\nIMPORTANT: Continue this conversation naturally, referencing what was discussed above."
+                "content": f"Recent conversation (last 10 messages):{history_context}"
             })
         
         # Finalmente el mensaje del usuario
