// NADIA HITL Dashboard JavaScript
class HITLDashboard {
    constructor() {
        this.apiBase = 'http://localhost:8000';
        this.apiKey = null; // Will be loaded from server
        this.currentReview = null;
        this.selectedTags = [];
        this.qualityScore = 3;
        this.editTaxonomy = [];
        this.starHandlers = new Map(); // Store star event handlers for cleanup
        this.globalStarListenerAdded = false; // Track if we've added the global listener
        
        // NUEVO: CTA functionality
        this.ctaInserted = null;
        this.ctaTemplates = {
            soft: [
                "btw i have some pics i can't send here 🙈 check my profile",
                "wish we could chat somewhere more private... link in bio",
                "i'm shy about sending certain things here 😳 fanvue.com/nadiagarc",
                "there's so much more i want to show you 😘 find me on fanvue"
            ],
            medium: [
                "i have exclusive content elsewhere 👀 fanvue.com/nadiagarc",
                "my VIP fans get to see way more hehe → fanvue.com/nadiagarc",
                "there's stuff i only show in private 🤫 link: fanvue.com/nadiagarc",
                "i have a special place for my naughtiest content 😏 check fanvue.com/nadiagarc"
            ],
            direct: [
                "check out my Fanvue for more content 💕 https://www.fanvue.com/nadiagarc",
                "link in bio for exclusive stuff 🔥 https://www.fanvue.com/nadiagarc",
                "follow me for content i can't post here 🔞 https://www.fanvue.com/nadiagarc",
                "you can find my spicy content on fanvue 😈 https://www.fanvue.com/nadiagarc"
            ]
        };
        
        this.init();
    }
    
    getAuthHeaders() {
        return {
            'Content-Type': 'application/json',
            'Authorization': `Bearer ${this.apiKey}`
        };
    }
    
    async loadConfig() {
        try {
            const response = await fetch('/api/config');
            if (response.ok) {
                const config = await response.json();
                this.apiKey = config.apiKey;
                this.apiBase = config.apiBase;
            } else {
                // Fallback - should not be needed in production
                console.warn('Failed to load config from server, this is a security issue');
                this.apiKey = 'dev-fallback-key';
            }
        } catch (error) {
            console.error('Failed to load config from server:', error);
            this.apiKey = 'dev-fallback-key';
        }
    }
    
    async init() {
        // Load configuration from server first
        await this.loadConfig();
        await this.loadEditTaxonomy();
        await this.loadMetrics();
        await this.loadReviews();
        this.setupEventListeners();
        // Don't setup stars on init - wait until a review is selected
        
        // Auto-refresh every 30 seconds
        setInterval(() => {
            this.loadMetrics();
            this.loadReviews();
        }, 30000);
    }
    
    async loadEditTaxonomy() {
        try {
            const response = await fetch(`${this.apiBase}/edit-taxonomy`, {
                headers: this.getAuthHeaders()
            });
            this.editTaxonomy = await response.json();
            this.renderTagButtons();
        } catch (error) {
            console.error('Failed to load edit taxonomy:', error);
        }
    }
    
    async loadMetrics() {
        try {
            const response = await fetch(`${this.apiBase}/metrics/dashboard`, {
                headers: this.getAuthHeaders()
            });
            
            if (!response.ok) {
                console.error('Metrics request failed:', response.status, response.statusText);
                return;
            }
            
            const metrics = await response.json();
            
            document.getElementById('pending-count').textContent = metrics.pending_reviews;
            document.getElementById('reviewed-today').textContent = metrics.reviewed_today;
            
            const avgTime = metrics.avg_review_time_seconds;
            const avgTimeFormatted = avgTime > 0 ? `${Math.round(avgTime)}s` : '-';
            document.getElementById('avg-review-time').textContent = avgTimeFormatted;
            
            // Update multi-LLM metrics
            console.log('Metrics received:', {
                quota_used: metrics.gemini_quota_used_today,
                quota_total: metrics.gemini_quota_total,
                savings: metrics.savings_today_usd,
                all_metrics: metrics
            });
            this.updateQuotaDisplay(metrics.gemini_quota_used_today, metrics.gemini_quota_total);
            this.updateSavingsDisplay(metrics.savings_today_usd);
        } catch (error) {
            console.error('Failed to load metrics:', error);
        }
        
        // Load recovery metrics
        this.loadRecoveryMetrics();
        
        // Load coherence metrics
        this.loadCoherenceMetrics();
    }

    // ===============================================
    // RECOVERY AGENT FUNCTIONALITY
    // ===============================================
    
    async loadRecoveryMetrics() {
        try {
            const response = await fetch(`${this.apiBase}/recovery/status`, {
                headers: this.getAuthHeaders()
            });
            
            if (!response.ok) {
                console.warn('Recovery API not available');
                document.getElementById('recovery-status').textContent = 'N/A';
                document.getElementById('recovered-messages').textContent = '0';
                return;
            }
            
            const data = await response.json();
            
            // Update metrics bar
            document.getElementById('recovery-status').textContent = data.enabled ? 
                (data.status === 'healthy' ? '✅ Active' : `⚠️ ${data.status}`) : 
                '❌ Disabled';
            
            document.getElementById('recovered-messages').textContent = 
                data.stats?.total_recovered_messages || '0';
                
            // Update recovery tab if visible
            if (document.getElementById('recovery-tab').style.display !== 'none') {
                this.updateRecoveryTab(data);
            }
            
        } catch (error) {
            console.warn('Recovery metrics unavailable:', error);
            document.getElementById('recovery-status').textContent = 'Error';
            document.getElementById('recovered-messages').textContent = '-';
        }
    }
    
    async updateRecoveryTab(data) {
        // Update status cards
        document.getElementById('recoverySystemStatus').textContent = 
            data.enabled ? (data.status || 'Unknown') : 'Disabled';
        document.getElementById('totalRecoveredMessages').textContent = 
            data.stats?.total_recovered_messages || '0';
        document.getElementById('usersTracked').textContent = 
            data.cursor_summary?.total_users || '0';
        document.getElementById('lastRecoveryOperation').textContent = 
            data.stats?.last_successful_recovery ? 
                this.formatRelativeTime(data.stats.last_successful_recovery.started_at) : 'Never';
        
        // Load recovery operations history and recovered messages
        this.loadRecoveryHistory();
        this.loadRecoveredMessages();
    }
    
    async loadRecoveryHistory() {
        try {
            const response = await fetch(`${this.apiBase}/recovery/history?limit=20`, {
                headers: this.getAuthHeaders()
            });
            
            if (!response.ok) return;
            
            const data = await response.json();
            const tbody = document.getElementById('recoveryOperationsBody');
            
            if (data.operations.length === 0) {
                tbody.innerHTML = '<tr><td colspan="6" style="padding: 20px; text-align: center; color: #666;">No operations yet</td></tr>';
                return;
            }
            
            tbody.innerHTML = data.operations.map(op => `
                <tr>
                    <td style="padding: 8px; border-bottom: 1px solid #dee2e6;">${op.operation_type}</td>
                    <td style="padding: 8px; border-bottom: 1px solid #dee2e6;">${this.formatRelativeTime(op.started_at)}</td>
                    <td style="padding: 8px; border-bottom: 1px solid #dee2e6;">
                        <span class="operation-status ${op.status}">${op.status}</span>
                    </td>
                    <td style="padding: 8px; border-bottom: 1px solid #dee2e6;">${op.users_checked || 0}</td>
                    <td style="padding: 8px; border-bottom: 1px solid #dee2e6;">${op.messages_recovered || 0}</td>
                    <td style="padding: 8px; border-bottom: 1px solid #dee2e6;">${op.messages_skipped || 0}</td>
                </tr>
            `).join('');
            
        } catch (error) {
            console.error('Failed to load recovery history:', error);
        }
    }
    
    async triggerRecovery() {
        const userId = prompt('Enter user ID to recover (leave empty for all users):');
        
        if (userId === null) return; // Cancelled
        
        try {
            const response = await fetch(`${this.apiBase}/recovery/trigger`, {
                method: 'POST',
                headers: this.getAuthHeaders(),
                body: JSON.stringify({
                    user_id: userId || null,
                    max_messages: 100
                })
            });
            
            if (!response.ok) {
                throw new Error(`HTTP ${response.status}`);
            }
            
            const result = await response.json();
            alert(`Recovery triggered successfully!\nOperation ID: ${result.operation_id}\nTarget: ${result.user_id || 'All users'}`);
            
            // Refresh recovery data
            setTimeout(() => {
                this.loadRecoveryMetrics();
            }, 2000);
            
        } catch (error) {
            console.error('Failed to trigger recovery:', error);
            alert('Failed to trigger recovery. Please check the console for details.');
        }
    }
    
    async loadRecoveredMessages() {
        try {
            const response = await fetch(`${this.apiBase}/recovery/messages?limit=20`, {
                headers: this.getAuthHeaders()
            });
            
            if (!response.ok) return;
            
            const data = await response.json();
            const tbody = document.getElementById('recoveredMessagesBody');
            
            if (data.messages.length === 0) {
                tbody.innerHTML = '<tr><td colspan="6" style="padding: 20px; text-align: center; color: #666;">No recovered messages yet</td></tr>';
                return;
            }
            
            tbody.innerHTML = data.messages.map(msg => `
                <tr>
                    <td style="padding: 8px; border-bottom: 1px solid #dee2e6;">
                        <div style="font-weight: 600;">${msg.nickname || msg.user_id}</div>
                        <div style="font-size: 0.8em; color: #666;">${msg.user_id}</div>
                    </td>
                    <td style="padding: 8px; border-bottom: 1px solid #dee2e6; max-width: 200px;">
                        <div style="white-space: nowrap; overflow: hidden; text-overflow: ellipsis;" title="${msg.user_message}">
                            ${msg.user_message}
                        </div>
                    </td>
                    <td style="padding: 8px; border-bottom: 1px solid #dee2e6; font-size: 0.9em;">
                        ${this.formatRelativeTime(msg.telegram_date)}
                    </td>
                    <td style="padding: 8px; border-bottom: 1px solid #dee2e6; font-size: 0.9em;">
                        ${this.formatRelativeTime(msg.created_at)}
                    </td>
                    <td style="padding: 8px; border-bottom: 1px solid #dee2e6; font-size: 0.9em; color: #666;">
                        ${msg.recovery_delay_hours ? `${msg.recovery_delay_hours.toFixed(1)}h` : 'N/A'}
                    </td>
                    <td style="padding: 8px; border-bottom: 1px solid #dee2e6;">
                        <span class="status-badge ${msg.review_status === 'approved' ? 'approved' : msg.review_status === 'pending' ? 'pending' : 'other'}" style="padding: 2px 6px; border-radius: 3px; font-size: 0.8em;">
                            ${msg.review_status}
                        </span>
                    </td>
                </tr>
            `).join('');
            
        } catch (error) {
            console.error('Failed to load recovered messages:', error);
        }
    }
    
    formatRelativeTime(dateString) {
        if (!dateString) return 'Unknown';
        
        try {
            const date = new Date(dateString);
            const now = new Date();
            const diffMs = now - date;
            const diffHours = Math.floor(diffMs / (1000 * 60 * 60));
            const diffDays = Math.floor(diffHours / 24);
            
            if (diffDays > 0) {
                return `${diffDays}d ago`;
            } else if (diffHours > 0) {
                return `${diffHours}h ago`;
            } else {
                const diffMins = Math.floor(diffMs / (1000 * 60));
                return `${diffMins}m ago`;
            }
        } catch (e) {
            return 'Invalid date';
        }
    }
    
    // ===============================================
    // COHERENCE & SCHEDULE SYSTEM FUNCTIONALITY
    // ===============================================
    
    async loadCoherenceMetrics() {
        try {
            const response = await fetch(`${this.apiBase}/api/coherence/metrics`, {
                headers: this.getAuthHeaders()
            });
            
            if (!response.ok) {
                console.warn('Coherence API not available');
                document.getElementById('coherence-score').textContent = 'N/A';
                document.getElementById('active-commitments').textContent = '0';
                document.getElementById('schedule-conflicts').textContent = '0';
                return;
            }
            
            const data = await response.json();
            
            // Update coherence metrics
            document.getElementById('coherence-score').textContent = `${data.coherence_score}%`;
            document.getElementById('active-commitments').textContent = data.active_commitments || '0';
            document.getElementById('schedule-conflicts').textContent = data.schedule_conflicts_24h || '0';
            
            // Update color based on coherence score
            const scoreElement = document.getElementById('coherence-score');
            if (data.coherence_score >= 95) {
                scoreElement.style.color = '#4caf50'; // Green
            } else if (data.coherence_score >= 80) {
                scoreElement.style.color = '#ff9800'; // Orange
            } else {
                scoreElement.style.color = '#f44336'; // Red
            }
            
            console.log('Coherence metrics loaded:', data);
            
        } catch (error) {
            console.warn('Coherence metrics unavailable:', error);
            document.getElementById('coherence-score').textContent = 'Error';
            document.getElementById('active-commitments').textContent = '-';
            document.getElementById('schedule-conflicts').textContent = '-';
        }
    }
    
    async loadCoherenceViolations() {
        try {
            const response = await fetch(`${this.apiBase}/api/coherence/violations?limit=20`, {
                headers: this.getAuthHeaders()
            });
            
            if (!response.ok) {
                console.warn('Coherence violations API not available');
                return [];
            }
            
            const data = await response.json();
            return data.violations || [];
            
        } catch (error) {
            console.warn('Failed to load coherence violations:', error);
            return [];
        }
    }
    
    async getUserCommitments(userId) {
        try {
            const response = await fetch(`${this.apiBase}/users/${userId}/commitments?status=active&limit=10`, {
                headers: this.getAuthHeaders()
            });
            
            if (!response.ok) {
                console.warn('User commitments API not available');
                return [];
            }
            
            const data = await response.json();
            return data.commitments || [];
            
        } catch (error) {
            console.warn('Failed to load user commitments:', error);
            return [];
        }
    }
    
    async loadReviews() {
        try {
            const response = await fetch(`${this.apiBase}/reviews/pending?limit=50`, {
                headers: this.getAuthHeaders()
            });
            const reviews = await response.json();
            this.renderReviews(reviews);
        } catch (error) {
            console.error('Failed to load reviews:', error);
            document.getElementById('review-list').innerHTML = '<div class="empty-state"><h3>Error loading reviews</h3><p>Please check the API connection</p></div>';
        }
    }
    
    renderReviews(reviews) {
        const container = document.getElementById('review-list');
        
        if (reviews.length === 0) {
            container.innerHTML = '<div class="empty-state"><h3>🎉 All caught up!</h3><p>No pending reviews</p></div>';
            return;
        }
        
        container.innerHTML = reviews.map(review => `
            <div class="review-item" data-id="${review.id}" onclick="dashboard.selectReview('${review.id}')">
                <div class="review-meta">
                    <span class="user-id">User ${review.user_id}</span>
                    <span class="user-badges" id="badges-${review.user_id}">
                        <span class="loading-badge">Loading...</span>
<<<<<<< HEAD
                        ${review.is_recovered_message ? '<span class="recovered-badge" title="Message recovered during system downtime">🔄 Recovered</span>' : ''}
=======
>>>>>>> b88496c5
                    </span>
                    <div>
                        <span class="priority-badge ${this.getPriorityClass(review.priority_score)}">
                            ${this.formatPriority(review.priority_score)}
                        </span>
                        <span class="risk-badge ${this.getRiskClass(review.constitution_recommendation)}">
                            ${review.constitution_recommendation.toUpperCase()}
                        </span>
                        ${this.renderCacheWarning(review)}
                    </div>
                </div>
                <div class="user-message">
                    "${review.user_message}"
                </div>
                <div class="ai-response">
                    ${review.llm2_bubbles.join(' • ')}
                </div>
                <div class="badges-container">
                    ${this.formatModelBadges(review.llm1_model, review.llm2_model, review.llm1_cost_usd, review.llm2_cost_usd)}
                </div>
            </div>
        `).join('');
        
        // Load nickname badges for unique users only
        const uniqueUsers = [...new Set(reviews.map(r => r.user_id))];
        uniqueUsers.forEach(userId => {
            this.loadUserBadges(userId);
        });
    }
    
    async loadUserBadges(userId) {
        try {
            const response = await fetch(`${this.apiBase}/users/${userId}/customer-status`, {
                headers: this.getAuthHeaders()
            });
            
            if (response.ok) {
                const statusData = await response.json();
                this.renderUserBadges(userId, statusData);
            } else {
                this.renderUserBadges(userId, null);
            }
        } catch (error) {
            console.error(`Failed to load user badges for ${userId}:`, error);
            this.renderUserBadges(userId, null);
        }
    }
    
    renderUserBadges(userId, statusData) {
        const badgesContainer = document.getElementById(`badges-${userId}`);
        if (!badgesContainer) return;
        
        if (!statusData) {
            badgesContainer.innerHTML = '<span class="error-badge">Error</span>';
            return;
        }
        
        const nickname = statusData.nickname || 'No name';
        const status = statusData.customer_status || 'PROSPECT';
        
        badgesContainer.innerHTML = `
            <span class="nickname-badge" title="Click to edit nickname" onclick="dashboard.editNickname('${userId}', '${nickname}')">
                👤 ${nickname}
            </span>
        `;
    }
    
    async editNickname(userId, currentNickname) {
        const newNickname = prompt('Enter new nickname:', currentNickname);
        if (newNickname && newNickname !== currentNickname) {
            try {
                const response = await fetch(`${this.apiBase}/users/${userId}/nickname`, {
                    method: 'POST',
                    headers: this.getAuthHeaders(),
                    body: JSON.stringify({ nickname: newNickname })
                });
                
                if (response.ok) {
                    // Reload badges to show updated nickname
                    this.loadUserBadges(userId);
                } else {
                    alert('Failed to update nickname');
                }
            } catch (error) {
                console.error('Error updating nickname:', error);
                alert('Error updating nickname');
            }
        }
    }
    
    getPriorityClass(priority) {
        if (priority >= 0.8) return 'priority-high';
        if (priority >= 0.5) return 'priority-medium';
        return 'priority-low';
    }
    
    formatPriority(priority) {
        return `${Math.round(priority * 100)}%`;
    }
    
    getRiskClass(recommendation) {
        switch (recommendation) {
            case 'flag': return 'risk-flag';
            case 'review': return 'risk-review';
            case 'approve': return 'risk-approve';
            default: return 'risk-review';
        }
    }
    
    getScoreClass(score) {
        if (score >= 0.7) return 'score-high';
        if (score >= 0.4) return 'score-medium';
        return 'score-low';
    }
    
    async selectReview(reviewId) {
        // Update UI selection
        document.querySelectorAll('.review-item').forEach(item => {
            item.classList.remove('selected');
        });
        document.querySelector(`[data-id="${reviewId}"]`).classList.add('selected');
        
        // Load detailed review data
        try {
            const response = await fetch(`${this.apiBase}/reviews/${reviewId}`, {
                headers: this.getAuthHeaders()
            });
            this.currentReview = await response.json();
            
            // Don't set customer status from cached review data - load fresh from API instead
            
            this.renderEditor();
        } catch (error) {
            console.error('Failed to load review details:', error);
        }
    }
    
    renderEditor() {
        document.getElementById('no-selection').style.display = 'none';
        document.getElementById('editor-form').style.display = 'block';
        
        // Render bubbles
        this.renderBubbles();
        
        // Reset form state
        this.selectedTags = [];
        this.qualityScore = 3;
        this.updateTagButtons();
        this.updateQualityStars();
        
        // Load customer status for this user
        this.loadCustomerStatus();
        
        // Setup star click handlers with a small delay to ensure DOM is ready
        setTimeout(() => {
            this.setupQualityStars();
        }, 0);
    }
    
    renderBubbles() {
        const container = document.getElementById('bubbles-container');
        const bubbles = this.currentReview.llm2_bubbles || [];
        
        // Show LLM1 raw response first
        let html = '';
        if (this.currentReview.llm1_raw_response) {
            html += `
                <div class="llm-section">
                    <h4 class="llm-header">
                        <span class="llm-badge llm1">LLM1 (Creative)</span>
                        <span class="model-name">${this.currentReview.llm1_model || 'Unknown'}</span>
                    </h4>
                    <div class="llm1-response">${this.currentReview.llm1_raw_response}</div>
                </div>
            `;
        }
        
        // Show LLM2 bubbles (editable)
        html += `
            <div class="llm-section">
                <h4 class="llm-header">
                    <span class="llm-badge llm2">LLM2 (Refined)</span>
                    <span class="model-name">${this.currentReview.llm2_model || 'Unknown'}</span>
                </h4>
                <div class="bubbles-editable">
                    ${bubbles.map((bubble, index) => `
                        <div class="bubble-container">
                            <textarea 
                                class="bubble-editor" 
                                data-index="${index}"
                                placeholder="Edit message bubble..."
                            >${bubble}</textarea>
                            <button class="btn-delete-bubble" onclick="dashboard.deleteBubble(${index})" title="Delete bubble">
                                🗑️
                            </button>
                        </div>
                    `).join('')}
                </div>
            </div>
        `;
        
        // Add Constitution analysis section
        if (this.currentReview.constitution_analysis) {
            const analysis = this.currentReview.constitution_analysis;
            html += `
                <div class="llm-section constitution-section">
                    <h4 class="llm-header">
                        <span class="llm-badge constitution">🛡️ Constitution Analysis</span>
                        <span class="risk-badge ${this.getRiskClass(analysis.recommendation)}">
                            ${analysis.recommendation.toUpperCase()}
                        </span>
                    </h4>
                    <div class="constitution-content">
                        <div class="constitution-score">
                            <strong>Risk Score:</strong> 
                            <span class="score-value ${this.getScoreClass(analysis.risk_score)}">
                                ${(analysis.risk_score * 100).toFixed(1)}%
                            </span>
                        </div>
                        ${analysis.flags && analysis.flags.length > 0 ? `
                            <div class="constitution-flags">
                                <strong>Flags:</strong>
                                <div class="flags-list">
                                    ${analysis.flags.map(flag => `<span class="flag-item">${flag}</span>`).join('')}
                                </div>
                            </div>
                        ` : ''}
                        ${analysis.violations && analysis.violations.length > 0 ? `
                            <div class="constitution-violations">
                                <strong>Violations:</strong>
                                <ul class="violations-list">
                                    ${analysis.violations.map(violation => `<li>${violation}</li>`).join('')}
                                </ul>
                            </div>
                        ` : ''}
                    </div>
                </div>
            `;
        }
        
        container.innerHTML = html;
    }
    
    renderTagButtons() {
        const container = document.getElementById('tag-buttons');
        
        container.innerHTML = this.editTaxonomy.map(tag => `
            <button 
                class="tag-btn" 
                data-tag="${tag.code}"
                onclick="dashboard.toggleTag('${tag.code}')"
                title="${tag.description}"
            >
                ${tag.code}
            </button>
        `).join('');
    }
    
    setupEventListeners() {
        // Simple event delegation for star clicks
        if (!this.globalStarListenerAdded) {
            document.addEventListener('click', (e) => {
                if (e.target.classList.contains('star') && e.target.closest('#quality-stars')) {
                    const rating = parseInt(e.target.dataset.rating);
                    if (rating && this.currentReview) {
                        this.qualityScore = rating;
                        this.updateQualityStars();
                        console.log(`Quality score set to: ${rating}`);
                    }
                }
            });
            this.globalStarListenerAdded = true;
        }
    }
    
    toggleTag(tagCode) {
        if (this.selectedTags.includes(tagCode)) {
            this.selectedTags = this.selectedTags.filter(t => t !== tagCode);
        } else {
            this.selectedTags.push(tagCode);
        }
        this.updateTagButtons();
    }
    
    updateTagButtons() {
        document.querySelectorAll('.tag-btn').forEach(btn => {
            const tag = btn.dataset.tag;
            btn.classList.toggle('selected', this.selectedTags.includes(tag));
        });
    }
    
    updateQualityStars() {
        console.log('Updating quality stars, current score:', this.qualityScore);
        document.querySelectorAll('.star').forEach(star => {
            const rating = parseInt(star.dataset.rating);
            const isSelected = rating <= this.qualityScore;
            star.classList.toggle('selected', isSelected);
            console.log(`Star ${rating}: ${isSelected ? 'selected' : 'unselected'}`);
        });
    }
    
    setupQualityStars() {
        // Stars are now handled by global event delegation
        // Just update the visual state
        this.updateQualityStars();
    }
    
    getFinalBubbles() {
        const textareas = document.querySelectorAll('.bubble-editor');
        return Array.from(textareas)
            .map(textarea => textarea.value.trim())
            .filter(text => text.length > 0);
    }
    
    async approveReview() {
        if (!this.currentReview) return;
        
        const finalBubbles = this.getFinalBubbles();
        if (finalBubbles.length === 0) {
            alert('Please provide at least one message bubble');
            return;
        }
        
        const reviewerNotes = prompt('Optional reviewer notes (for training data analysis):');
        
        // Check if user cancelled the prompt
        if (reviewerNotes === null) {
            console.log('User cancelled review approval');
            return; // Exit without saving anything
        }
        
        try {
            // NUEVO: Prepare approval data with CTA information
            const approvalData = {
                final_bubbles: finalBubbles,
                edit_tags: this.selectedTags,
                quality_score: this.qualityScore,
                reviewer_notes: reviewerNotes || ''
            };
            
            // NUEVO: Add CTA metadata if CTA was inserted
            if (this.ctaInserted) {
                approvalData.cta_metadata = this.ctaInserted;
            }
            
            const response = await fetch(`${this.apiBase}/reviews/${this.currentReview.id}/approve`, {
                method: 'POST',
                headers: this.getAuthHeaders(),
                body: JSON.stringify(approvalData)
            });
            
            if (response.ok) {
                const result = await response.json();
                let message = '✅ Review approved and message sent!';
                
                // NUEVO: Show CTA insertion confirmation
                if (result.cta_inserted) {
                    message += `\n🎯 CTA ${result.cta_type.toUpperCase()} successfully inserted!`;
                }
                
                alert(message);
                this.loadReviews();
                this.loadMetrics();
                this.clearEditor();
            } else {
                const error = await response.json();
                alert(`Failed to approve: ${error.detail}`);
            }
        } catch (error) {
            console.error('Failed to approve review:', error);
            alert('Failed to approve review. Please try again.');
        }
    }
    
    async rejectReview() {
        if (!this.currentReview) return;
        
        const reviewerNotes = prompt('Reason for rejection:');
        
        // Check if user cancelled the prompt
        if (reviewerNotes === null) {
            console.log('User cancelled review rejection');
            return; // Exit without saving anything
        }
        
        try {
            const response = await fetch(`${this.apiBase}/reviews/${this.currentReview.id}/reject`, {
                method: 'POST',
                headers: this.getAuthHeaders(),
                body: JSON.stringify({
                    reviewer_notes: reviewerNotes || ''
                })
            });
            
            if (response.ok) {
                alert('❌ Review rejected');
                this.loadReviews();
                this.loadMetrics();
                this.clearEditor();
            } else {
                const error = await response.json();
                alert(`Failed to reject: ${error.detail}`);
            }
        } catch (error) {
            console.error('Failed to reject review:', error);
            alert('Failed to reject review. Please try again.');
        }
    }
    
    async cancelReview() {
        if (!this.currentReview) return;
        
        // Confirm cancellation to prevent accidental clicks
        const confirmed = confirm('Are you sure you want to cancel this review?\n\nThis will return the review to the pending queue without saving any changes.');
        if (!confirmed) return;
        
        const reviewerNotes = prompt('Optional reason for cancellation (for logging):');
        
        // Check if user cancelled the prompt
        if (reviewerNotes === null) {
            console.log('User cancelled cancellation reason prompt');
            return; // Exit without cancelling the review
        }
        
        try {
            const response = await fetch(`${this.apiBase}/reviews/${this.currentReview.id}/cancel`, {
                method: 'POST',
                headers: this.getAuthHeaders(),
                body: JSON.stringify({
                    reviewer_notes: reviewerNotes || ''
                })
            });
            
            if (response.ok) {
                const result = await response.json();
                alert('🚫 Review cancelled successfully.\n\nThe review has been returned to the pending queue for other reviewers.');
                this.loadReviews();
                this.loadMetrics();
                this.clearEditor();
            } else {
                const error = await response.json();
                alert(`Failed to cancel: ${error.detail}`);
            }
        } catch (error) {
            console.error('Failed to cancel review:', error);
            alert('Failed to cancel review. Please try again.');
        }
    }
    
    // NUEVO: CTA Methods
    insertCTA(type) {
        if (!this.currentReview) return;
        
        const templates = this.ctaTemplates[type];
        if (!templates || templates.length === 0) return;
        
        // Show template selector if multiple options
        let selectedTemplate;
        if (templates.length === 1) {
            selectedTemplate = templates[0];
        } else {
            const options = templates.map((t, i) => `${i + 1}. ${t}`).join('\n');
            const choice = prompt(`Select CTA ${type.toUpperCase()} template:\n\n${options}\n\nEnter number (1-${templates.length}):`);
            if (choice === null || choice === '') {
                console.log('User cancelled CTA template selection');
                return; // User cancelled
            }
            const index = parseInt(choice) - 1;
            if (index >= 0 && index < templates.length) {
                selectedTemplate = templates[index];
            } else {
                return; // Invalid choice
            }
        }
        
        // Add as new bubble
        const container = document.getElementById('bubbles-container');
        const newTextarea = document.createElement('textarea');
        newTextarea.className = 'bubble-editor cta-bubble';
        newTextarea.value = selectedTemplate;
        newTextarea.placeholder = 'CTA message bubble...';
        newTextarea.style.borderLeft = '4px solid #ff6b6b'; // Visual indicator
        container.appendChild(newTextarea);
        
        // Add CTA tag
        const ctaTag = `CTA_${type.toUpperCase()}`;
        if (!this.selectedTags.includes(ctaTag)) {
            this.selectedTags.push(ctaTag);
            this.updateTagButtons();
        }
        
        // Store CTA metadata
        this.ctaInserted = {
            type: type,
            text: selectedTemplate,
            position: container.children.length - 1,
            timestamp: new Date().toISOString()
        };
        
        console.log(`CTA ${type} inserted:`, this.ctaInserted);
        
        // Visual feedback
        this.showCTAFeedback(type);
    }
    
    showCTAFeedback(type) {
        // Create temporary feedback message
        const feedback = document.createElement('div');
        feedback.style.cssText = `
            position: fixed;
            top: 20px;
            right: 20px;
            background: #4caf50;
            color: white;
            padding: 10px 20px;
            border-radius: 5px;
            z-index: 1000;
            font-weight: bold;
        `;
        feedback.textContent = `✅ CTA ${type.toUpperCase()} insertado`;
        document.body.appendChild(feedback);
        
        // Remove after 3 seconds
        setTimeout(() => {
            if (feedback.parentNode) {
                feedback.parentNode.removeChild(feedback);
            }
        }, 3000);
    }
    
    clearEditor() {
        document.getElementById('no-selection').style.display = 'block';
        document.getElementById('editor-form').style.display = 'none';
        this.currentReview = null;
        this.selectedTags = [];
        this.qualityScore = 3;
        // NUEVO: Reset CTA state
        this.ctaInserted = null;
    }
    
    // Multi-LLM helper functions
    formatModelBadges(llm1Model, llm2Model, llm1Cost, llm2Cost) {
        let badges = '';
        
        if (llm1Model) {
            const isFree = llm1Model.toLowerCase().includes('gemini') && (llm1Cost === 0 || llm1Cost === null);
            badges += this.formatModelBadge(llm1Model, isFree, 'LLM-1');
        }
        
        if (llm2Model) {
            const isFree = llm2Model.toLowerCase().includes('gemini') && (llm2Cost === 0 || llm2Cost === null);
            badges += this.formatModelBadge(llm2Model, isFree, 'LLM-2');
        }
        
        return badges;
    }
    
    formatModelBadge(model, isFree, label) {
        const modelName = model.split('-')[0] || model; // "gemini-2.0-flash-exp" -> "gemini"
        const isGemini = modelName.toLowerCase().includes('gemini');
        const badgeClass = isGemini ? 'model-badge-gemini' : 'model-badge-gpt';
        const freeText = isFree ? '<span class="model-badge-free">FREE</span>' : '';
        
        return `<span class="model-badge ${badgeClass}">
            ${label}: ${modelName.charAt(0).toUpperCase() + modelName.slice(1)}
            ${freeText}
        </span>`;
    }
    
    updateQuotaDisplay(used, total) {
        // Sanitize input values
        const safeUsed = isNaN(used) || !isFinite(used) ? 0 : Math.max(0, used);
        const safeTotal = isNaN(total) || !isFinite(total) || total <= 0 ? 32000 : total;
        
        const percentage = Math.min(100, (safeUsed / safeTotal) * 100);
        const quotaText = `${safeUsed.toLocaleString()} / ${safeTotal.toLocaleString()}`;
        
        document.getElementById('gemini-quota').textContent = `${percentage.toFixed(1)}%`;
        document.getElementById('quota-text').textContent = quotaText;
        document.getElementById('quota-progress-fill').style.width = `${percentage}%`;
    }
    
    updateSavingsDisplay(savings) {
        const formattedSavings = savings > 0 ? `$${savings.toFixed(4)}` : '$0.00';
        document.getElementById('savings-today').textContent = formattedSavings;
    }
    
    renderCacheWarning(review) {
        // En renderReviews()
        if (review.cache_ratio !== undefined && review.cache_ratio < 0.5) {
            // Agregar warning badge
            return '<span class="cache-warning">⚠️ Low Cache</span>';
        }
        return '';
    }
    
    deleteBubble(index) {
        if (!this.currentReview) return;
        
        // Get current bubble values from DOM
        const textareas = document.querySelectorAll('.bubble-editor');
        const currentValues = Array.from(textareas).map(ta => ta.value);
        
        if (currentValues.length <= 1) {
            alert('Cannot delete the last bubble. At least one bubble is required.');
            return;
        }
        
        if (confirm('Are you sure you want to delete this bubble?')) {
            // Remove the bubble from the array
            currentValues.splice(index, 1);
            
            // Update the review object
            this.currentReview.llm2_bubbles = currentValues;
            
            // Re-render only the bubbles section
            this.renderBubbles();
        }
    }
    
    deleteCTA() {
        const ctaBubbles = document.querySelectorAll('.cta-bubble');
        if (ctaBubbles.length === 0) {
            alert('No CTA bubbles to delete.');
            return;
        }
        
        if (confirm('Are you sure you want to delete all CTA bubbles?')) {
            ctaBubbles.forEach(bubble => bubble.remove());
            this.ctaInserted = null;
            
            // Remove CTA tags from selected tags
            const ctaTags = ['CTA_SOFT', 'CTA_MEDIUM', 'CTA_DIRECT'];
            this.selectedTags = this.selectedTags.filter(tag => !ctaTags.includes(tag));
            this.updateTagButtons();
        }
    }
    
    async loadCustomerStatus() {
        if (!this.currentReview) return;
        
        try {
            const response = await fetch(`${this.apiBase}/users/${this.currentReview.user_id}/customer-status`, {
                headers: this.getAuthHeaders()
            });
            
            if (response.ok) {
                const statusData = await response.json();
                this.updateCustomerStatusDisplay(statusData);
            } else {
                // Default to PROSPECT if no data found
                this.updateCustomerStatusDisplay({
                    customer_status: 'PROSPECT',
                    ltv_usd: 0.0
                });
            }
        } catch (error) {
            console.error('Failed to load customer status:', error);
            this.updateCustomerStatusDisplay({
                customer_status: 'PROSPECT',
                ltv_usd: 0.0
            });
        }
    }
    
    updateCustomerStatusDisplay(statusData) {
        // Update dropdown selection
        const dropdown = document.getElementById('customer-status-select');
        if (dropdown) {
            dropdown.value = statusData.customer_status || 'PROSPECT';
        }
        
        // Update current status display
        const statusBadge = document.querySelector('.status-badge');
        const ltvDisplay = document.querySelector('.ltv-display');
        
        if (statusBadge) {
            const status = statusData.customer_status || 'PROSPECT';
            statusBadge.textContent = `Current: ${status}`;
            statusBadge.className = `status-badge ${status}`;
        }
        
        if (ltvDisplay) {
            const ltv = statusData.ltv_usd || 0;
            ltvDisplay.textContent = `LTV: $${ltv.toFixed(2)}`;
        }
        
        // Clear LTV input
        const ltvInput = document.getElementById('ltv-input');
        if (ltvInput) {
            ltvInput.value = '';
        }
    }
    
    async updateCustomerStatus() {
        if (!this.currentReview) {
            alert('No review selected');
            return;
        }
        
        const dropdown = document.getElementById('customer-status-select');
        const ltvInput = document.getElementById('ltv-input');
        
        if (!dropdown) {
            alert('Customer status selector not found');
            return;
        }
        
        const newStatus = dropdown.value;
        const ltvAmount = parseFloat(ltvInput.value) || 0;
        const reason = prompt('Reason for status change (optional):', 'Manual update from dashboard');
        
        // Check if user cancelled the prompt
        if (reason === null) {
            console.log('User cancelled customer status update');
            return; // Exit without saving anything
        }
        
        try {
            const response = await fetch(`${this.apiBase}/users/${this.currentReview.user_id}/customer-status`, {
                method: 'POST',
                headers: this.getAuthHeaders(),
                body: JSON.stringify({
                    user_id: this.currentReview.user_id,
                    customer_status: newStatus,
                    reason: reason || 'Manual update from dashboard',
                    ltv_amount: ltvAmount
                })
            });
            
            if (response.ok) {
                const result = await response.json();
                
                // Update display with new status
                this.updateCustomerStatusDisplay({
                    customer_status: result.new_status,
                    ltv_usd: (result.ltv_added || 0)
                });
                
                // Show success message
                let message = `✅ Customer status updated!\n${result.previous_status} → ${result.new_status}`;
                if (result.ltv_added > 0) {
                    message += `\nLTV added: $${result.ltv_added.toFixed(2)}`;
                }
                
                alert(message);
                
                // Refresh reviews to show any updates
                this.loadReviews();
                
            } else {
                const error = await response.json();
                alert(`Failed to update customer status: ${error.detail}`);
            }
        } catch (error) {
            console.error('Failed to update customer status:', error);
            alert('Failed to update customer status. Please try again.');
        }
    }
}

// Global functions for HTML onclick handlers
function addBubble() {
    const container = document.getElementById('bubbles-container');
    const newTextarea = document.createElement('textarea');
    newTextarea.className = 'bubble-editor';
    newTextarea.placeholder = 'New message bubble...';
    container.appendChild(newTextarea);
}

function approveReview() {
    dashboard.approveReview();
}

function rejectReview() {
    dashboard.rejectReview();
}

// NUEVO: CTA Global Functions
function insertCTASoft() {
    dashboard.insertCTA('soft');
}

function insertCTAMedium() {
    dashboard.insertCTA('medium');
}

function insertCTADirect() {
    dashboard.insertCTA('direct');
}

// ===== TAB MANAGEMENT =====

function switchTab(tabName) {
    console.log('🔄 switchTab called with:', tabName);
    
    try {
        // Hide all tab contents
        const tabContents = document.querySelectorAll('.tab-content');
        console.log('📑 Found tab contents:', tabContents.length);
        tabContents.forEach(tab => tab.classList.remove('active'));
        
        // Remove active class from all tab buttons
        const tabButtons = document.querySelectorAll('.tab-button');
        console.log('🔘 Found tab buttons:', tabButtons.length);
        tabButtons.forEach(button => button.classList.remove('active'));
        
        // Show selected tab content
        const selectedTab = document.getElementById(`${tabName}-tab`);
        console.log('📋 Selected tab element:', selectedTab);
        if (selectedTab) {
            selectedTab.classList.add('active');
        }
        
        // Activate selected tab button (simplified)
        console.log('🔘 Looking for button with tabName:', tabName);
        const buttons = document.querySelectorAll('.tab-button');
        buttons.forEach(button => {
            if (button.onclick && button.onclick.toString().includes(tabName)) {
                button.classList.add('active');
                console.log('✅ Button activated');
            }
        });
        
        // Load content based on tab
        if (tabName === 'quarantine') {
            console.log('🔄 Loading quarantine tab...');
            if (window.dashboard) {
                console.log('📝 Dashboard found, loading messages...');
                window.dashboard.loadQuarantineMessages();
                window.dashboard.loadQuarantineStats();
            } else {
                console.error('❌ Dashboard not initialized!');
            }
        } else if (tabName === 'review') {
            window.dashboard.loadReviews();
        }
        
    } catch (error) {
        console.error('💥 Error in switchTab:', error);
    }
}

// ===== QUARANTINE MANAGEMENT =====

// Add quarantine methods to HITLDashboard class
HITLDashboard.prototype.loadQuarantineMessages = async function() {
    console.log('🚀 loadQuarantineMessages called!');
    try {
        console.log('📡 Making API call to quarantine/messages...');
        const response = await fetch(`${this.apiBase}/quarantine/messages?limit=50`, {
            headers: this.getAuthHeaders()
        });
        
        console.log('📥 Response received:', response.status);
        if (response.ok) {
            const data = await response.json();
            console.log('📊 Data received:', data);
            this.renderQuarantineMessages(data.messages);
            
            // Update badge count
            const badge = document.getElementById('quarantine-count');
            if (data.messages.length > 0) {
                badge.textContent = data.messages.length;
                badge.style.display = 'inline-block';
            } else {
                badge.style.display = 'none';
            }
        } else {
            console.error('Failed to load quarantine messages');
            document.getElementById('quarantine-list').innerHTML = '<div class="empty-state">Failed to load quarantine messages</div>';
        }
    } catch (error) {
        console.error('Error loading quarantine messages:', error);
        document.getElementById('quarantine-list').innerHTML = '<div class="empty-state">Error loading quarantine messages</div>';
    }
};

HITLDashboard.prototype.loadQuarantineStats = async function() {
    try {
        const response = await fetch(`${this.apiBase}/quarantine/stats`, {
            headers: this.getAuthHeaders()
        });
        
        if (response.ok) {
            const stats = await response.json();
            
            // Update statistics display
            document.getElementById('active-protocols').textContent = stats.active_protocols || 0;
            document.getElementById('quarantine-messages-count').textContent = stats.total_messages_quarantined || 0;
            document.getElementById('cost-saved').textContent = `$${(stats.total_cost_saved_usd || 0).toFixed(4)}`;
            document.getElementById('messages-24h').textContent = stats.messages_last_24h || 0;
        }
    } catch (error) {
        console.error('Error loading quarantine stats:', error);
    }
};

HITLDashboard.prototype.renderQuarantineMessages = function(messages) {
    const container = document.getElementById('quarantine-list');
    
    if (!messages || messages.length === 0) {
        container.innerHTML = '<div class="empty-state"><h3>No messages in quarantine</h3><p>All users are currently active</p></div>';
        // Hide batch controls when no messages
        document.getElementById('batch-controls').style.display = 'none';
        return;
    }
    
    // Show batch controls when there are messages
    document.getElementById('batch-controls').style.display = 'block';
    
    const messagesHtml = messages.map(msg => {
        const ageHours = Math.floor(msg.age_hours || 0);
        const ageText = ageHours < 1 ? 'Just now' : 
                       ageHours < 24 ? `${ageHours}h ago` : 
                       `${Math.floor(ageHours / 24)}d ago`;
        
        const nickname = msg.nickname || 'Unknown';
        const customerStatus = msg.customer_status || 'PROSPECT';
        
        return `
            <div class="quarantine-message" data-message-id="${msg.message_id}">
                <div class="quarantine-meta">
                    <div style="display: flex; align-items: center; gap: 0.5rem;">
                        <input type="checkbox" class="message-checkbox" data-message-id="${msg.message_id}" onchange="dashboard.updateSelection()">
                        <div class="quarantine-user">
                            ${nickname} (${msg.user_id})
                            <span class="status-badge status-${customerStatus.toLowerCase()}">${customerStatus}</span>
                        </div>
                    </div>
                    <div class="quarantine-age">${ageText}</div>
                </div>
                
                <div class="quarantine-message-text">${msg.message_text}</div>
                
                <div class="quarantine-actions">
                    <button class="btn-quarantine btn-process" onclick="dashboard.processQuarantineMessage('${msg.message_id}', 'process')">
                        ✅ Process Only
                    </button>
                    <button class="btn-quarantine btn-process-deactivate" onclick="dashboard.processQuarantineMessage('${msg.message_id}', 'process_and_deactivate')">
                        🔓 Process & Deactivate Protocol
                    </button>
                    <button class="btn-quarantine btn-delete-quarantine" onclick="dashboard.deleteQuarantineMessage('${msg.message_id}')">
                        🗑️ Delete
                    </button>
                </div>
            </div>
        `;
    }).join('');
    
    container.innerHTML = messagesHtml;
    
    // Reset selection state
    this.clearSelection();
};

HITLDashboard.prototype.processQuarantineMessage = async function(messageId, action) {
    if (!confirm(`Are you sure you want to ${action === 'process_and_deactivate' ? 'process this message and deactivate the protocol' : 'process this message'}?`)) {
        return;
    }
    
    try {
        const response = await fetch(`${this.apiBase}/quarantine/${messageId}/process?action=${action}`, {
            method: 'POST',
            headers: this.getAuthHeaders()
        });
        
        if (response.ok) {
            const result = await response.json();
            
            // Show success message
            const actionText = result.protocol_deactivated ? 'processed and protocol deactivated' : 'processed';
            alert(`Message ${actionText} successfully`);
            
            // Refresh quarantine list and stats
            this.loadQuarantineMessages();
            this.loadQuarantineStats();
            
            // If protocol was deactivated, refresh review queue too
            if (result.protocol_deactivated) {
                this.loadReviews();
            }
        } else {
            const error = await response.json();
            alert(`Failed to process message: ${error.detail}`);
        }
    } catch (error) {
        console.error('Error processing quarantine message:', error);
        alert('Failed to process message. Please try again.');
    }
};

HITLDashboard.prototype.deleteQuarantineMessage = async function(messageId) {
    if (!confirm('Are you sure you want to delete this quarantine message?')) {
        return;
    }
    
    try {
        const response = await fetch(`${this.apiBase}/quarantine/${messageId}`, {
            method: 'DELETE',
            headers: this.getAuthHeaders()
        });
        
        if (response.ok) {
            alert('Message deleted successfully');
            this.loadQuarantineMessages();
            this.loadQuarantineStats();
        } else {
            const error = await response.json();
            alert(`Failed to delete message: ${error.detail}`);
        }
    } catch (error) {
        console.error('Error deleting quarantine message:', error);
        alert('Failed to delete message. Please try again.');
    }
};

HITLDashboard.prototype.activateProtocol = async function(userId, reason) {
    try {
        const response = await fetch(`${this.apiBase}/users/${userId}/protocol?action=activate&reason=${encodeURIComponent(reason)}`, {
            method: 'POST',
            headers: this.getAuthHeaders()
        });
        
        if (response.ok) {
            alert(`Protocol activated for user ${userId}`);
            this.loadReviews(); // Refresh review queue
            this.loadQuarantineStats(); // Update stats if on quarantine tab
        } else {
            const error = await response.json();
            alert(`Failed to activate protocol: ${error.detail}`);
        }
    } catch (error) {
        console.error('Error activating protocol:', error);
        alert('Failed to activate protocol. Please try again.');
    }
};

// ===== BATCH OPERATIONS =====

HITLDashboard.prototype.updateSelection = function() {
    const checkboxes = document.querySelectorAll('.message-checkbox');
    const selectedCheckboxes = document.querySelectorAll('.message-checkbox:checked');
    const selectedCount = selectedCheckboxes.length;
    
    // Update counter
    document.getElementById('selected-count').textContent = `${selectedCount} selected`;
    
    // Enable/disable batch buttons
    const batchButtons = document.querySelectorAll('#batch-controls button');
    batchButtons.forEach(btn => {
        if (btn.onclick && btn.onclick.toString().includes('batch')) {
            btn.disabled = selectedCount === 0;
            btn.style.opacity = selectedCount === 0 ? '0.5' : '1';
        }
    });
};

HITLDashboard.prototype.clearSelection = function() {
    const checkboxes = document.querySelectorAll('.message-checkbox');
    checkboxes.forEach(checkbox => checkbox.checked = false);
    this.updateSelection();
};

HITLDashboard.prototype.batchProcessQuarantine = async function(action) {
    const selectedCheckboxes = document.querySelectorAll('.message-checkbox:checked');
    const messageIds = Array.from(selectedCheckboxes).map(cb => cb.getAttribute('data-message-id'));
    
    if (messageIds.length === 0) {
        alert('Please select at least one message');
        return;
    }
    
    const actionText = action === 'process' ? 'process' : 'delete';
    if (!confirm(`Are you sure you want to ${actionText} ${messageIds.length} selected message(s)?`)) {
        return;
    }
    
    try {
        const response = await fetch(`${this.apiBase}/quarantine/batch-process?action=${action}`, {
            method: 'POST',
            headers: this.getAuthHeaders(),
            body: JSON.stringify(messageIds)
        });
        
        if (response.ok) {
            const result = await response.json();
            const successCount = result.results.processed;
            const failedCount = result.results.failed;
            
            let message = `Successfully ${actionText}ed ${successCount} message(s)`;
            if (failedCount > 0) {
                message += `, ${failedCount} failed`;
            }
            
            alert(message);
            
            // Refresh data
            this.loadQuarantineMessages();
            this.loadQuarantineStats();
            
            // If processed messages, refresh review queue too
            if (action === 'process') {
                this.loadReviews();
            }
        } else {
            const error = await response.json();
            alert(`Batch ${actionText} failed: ${error.detail}`);
        }
    } catch (error) {
        console.error(`Error in batch ${actionText}:`, error);
        alert(`Failed to ${actionText} messages. Please try again.`);
    }
};

// ===== PROTOCOL MODAL =====

HITLDashboard.prototype.showProtocolModal = function() {
    const modal = document.getElementById('protocol-modal');
    modal.style.display = 'block';
    
    // Clear previous values
    document.getElementById('protocol-user-id').value = '';
    document.getElementById('protocol-reason').value = '';
    
    // Focus on user ID input
    setTimeout(() => {
        document.getElementById('protocol-user-id').focus();
    }, 100);
};

HITLDashboard.prototype.closeProtocolModal = function() {
    const modal = document.getElementById('protocol-modal');
    modal.style.display = 'none';
};

HITLDashboard.prototype.confirmActivateProtocol = function() {
    const userId = document.getElementById('protocol-user-id').value.trim();
    const reason = document.getElementById('protocol-reason').value.trim();
    
    if (!userId) {
        alert('Please enter a user ID');
        document.getElementById('protocol-user-id').focus();
        return;
    }
    
    // Confirm action
    if (!confirm(`Are you sure you want to activate the silence protocol for user: ${userId}?`)) {
        return;
    }
    
    this.activateProtocol(userId, reason || 'Manual activation from dashboard');
    this.closeProtocolModal();
};

// ===== ENHANCED REVIEW QUEUE =====

HITLDashboard.prototype.addProtocolButtonToReview = function(reviewElement, userId) {
    // Add a quick protocol button to individual review items
    const existingButton = reviewElement.querySelector('.btn-quick-protocol');
    if (existingButton) return; // Already added
    
    const protocolButton = document.createElement('button');
    protocolButton.className = 'btn-quick-protocol';
    protocolButton.innerHTML = '🔇';
    protocolButton.title = `Activate protocol for user ${userId}`;
    protocolButton.style.cssText = 'position: absolute; top: 0.5rem; right: 0.5rem; background: #dc3545; color: white; border: none; border-radius: 4px; padding: 0.25rem 0.5rem; cursor: pointer; font-size: 0.8rem;';
    
    protocolButton.onclick = (e) => {
        e.stopPropagation();
        this.quickActivateProtocol(userId);
    };
    
    // Add to review element (make it relative positioned)
    reviewElement.style.position = 'relative';
    reviewElement.appendChild(protocolButton);
};

HITLDashboard.prototype.quickActivateProtocol = function(userId) {
    if (!confirm(`Activate silence protocol for user ${userId}?\n\nThis will quarantine their future messages.`)) {
        return;
    }
    
    const reason = prompt('Enter reason (optional):') || 'Quick activation from review queue';
    this.activateProtocol(userId, reason);
};

// ===== MODAL CLICK OUTSIDE TO CLOSE =====

// Close modal when clicking outside
window.onclick = function(event) {
    const modal = document.getElementById('protocol-modal');
    if (event.target === modal) {
        dashboard.closeProtocolModal();
    }
};

// Close modal with Escape key
document.addEventListener('keydown', function(event) {
    if (event.key === 'Escape') {
        const modal = document.getElementById('protocol-modal');
        if (modal.style.display === 'block') {
            dashboard.closeProtocolModal();
        }
    }
});

// ===== ENHANCED METRICS =====

HITLDashboard.prototype.loadProtocolMetrics = async function() {
    try {
        const response = await fetch(`${this.apiBase}/quarantine/stats`, {
            headers: this.getAuthHeaders()
        });
        
        if (response.ok) {
            const stats = await response.json();
            
            // Update protocol metrics in top bar
            const protocolSavings = document.getElementById('protocol-savings');
            const activeProtocols = document.getElementById('active-protocols-count');
            
            if (protocolSavings) {
                protocolSavings.textContent = `$${(stats.total_cost_saved_usd || 0).toFixed(4)}`;
            }
            
            if (activeProtocols) {
                activeProtocols.textContent = stats.active_protocols || 0;
            }
            
        }
    } catch (error) {
        console.error('Error loading protocol metrics:', error);
    }
};

HITLDashboard.prototype.loadAuditLog = async function() {
    try {
        const response = await fetch(`${this.apiBase}/quarantine/audit-log?limit=20`, {
            headers: this.getAuthHeaders()
        });
        
        if (response.ok) {
            const data = await response.json();
            console.log('Protocol audit log:', data.audit_log);
            // Could be displayed in a dedicated audit tab or modal
        }
    } catch (error) {
        console.error('Error loading audit log:', error);
    }
};

HITLDashboard.prototype.cleanupExpiredMessages = async function() {
    if (!confirm('Clean up all expired quarantine messages (older than 7 days)?')) {
        return;
    }
    
    try {
        const response = await fetch(`${this.apiBase}/quarantine/cleanup`, {
            method: 'POST',
            headers: this.getAuthHeaders()
        });
        
        if (response.ok) {
            const result = await response.json();
            alert(`Cleanup completed: ${result.deleted_count} messages removed`);
            
            // Refresh quarantine data
            this.loadQuarantineMessages();
            this.loadQuarantineStats();
        } else {
            const error = await response.json();
            alert(`Cleanup failed: ${error.detail}`);
        }
    } catch (error) {
        console.error('Error during cleanup:', error);
        alert('Cleanup failed. Please try again.');
    }
};

// ===== AUTO-REFRESH PROTOCOL METRICS =====

HITLDashboard.prototype.startProtocolMetricsRefresh = function() {
    // Load protocol metrics initially
    this.loadProtocolMetrics();
    
    // Refresh every 30 seconds
    setInterval(() => {
        this.loadProtocolMetrics();
    }, 30000);
};

// Initialize dashboard when page loads
let dashboard;
document.addEventListener('DOMContentLoaded', async () => {
    dashboard = new HITLDashboard();
    
    // Wait for dashboard to initialize first
    await dashboard.init();
    
    // Start auto-refresh for protocol metrics AFTER initialization
    dashboard.startProtocolMetricsRefresh();
    
    // Add recovery trigger button event listener
    const triggerBtn = document.getElementById('triggerRecoveryBtn');
    if (triggerBtn) {
        triggerBtn.addEventListener('click', () => {
            dashboard.triggerRecovery();
        });
    }
    
    // Debug: Make dashboard available globally for testing
    window.dashboard = dashboard;
    console.log('🎯 Dashboard initialized and available as window.dashboard');
});
<|MERGE_RESOLUTION|>--- conflicted
+++ resolved
@@ -121,292 +121,6 @@
         } catch (error) {
             console.error('Failed to load metrics:', error);
         }
-        
-        // Load recovery metrics
-        this.loadRecoveryMetrics();
-        
-        // Load coherence metrics
-        this.loadCoherenceMetrics();
-    }
-
-    // ===============================================
-    // RECOVERY AGENT FUNCTIONALITY
-    // ===============================================
-    
-    async loadRecoveryMetrics() {
-        try {
-            const response = await fetch(`${this.apiBase}/recovery/status`, {
-                headers: this.getAuthHeaders()
-            });
-            
-            if (!response.ok) {
-                console.warn('Recovery API not available');
-                document.getElementById('recovery-status').textContent = 'N/A';
-                document.getElementById('recovered-messages').textContent = '0';
-                return;
-            }
-            
-            const data = await response.json();
-            
-            // Update metrics bar
-            document.getElementById('recovery-status').textContent = data.enabled ? 
-                (data.status === 'healthy' ? '✅ Active' : `⚠️ ${data.status}`) : 
-                '❌ Disabled';
-            
-            document.getElementById('recovered-messages').textContent = 
-                data.stats?.total_recovered_messages || '0';
-                
-            // Update recovery tab if visible
-            if (document.getElementById('recovery-tab').style.display !== 'none') {
-                this.updateRecoveryTab(data);
-            }
-            
-        } catch (error) {
-            console.warn('Recovery metrics unavailable:', error);
-            document.getElementById('recovery-status').textContent = 'Error';
-            document.getElementById('recovered-messages').textContent = '-';
-        }
-    }
-    
-    async updateRecoveryTab(data) {
-        // Update status cards
-        document.getElementById('recoverySystemStatus').textContent = 
-            data.enabled ? (data.status || 'Unknown') : 'Disabled';
-        document.getElementById('totalRecoveredMessages').textContent = 
-            data.stats?.total_recovered_messages || '0';
-        document.getElementById('usersTracked').textContent = 
-            data.cursor_summary?.total_users || '0';
-        document.getElementById('lastRecoveryOperation').textContent = 
-            data.stats?.last_successful_recovery ? 
-                this.formatRelativeTime(data.stats.last_successful_recovery.started_at) : 'Never';
-        
-        // Load recovery operations history and recovered messages
-        this.loadRecoveryHistory();
-        this.loadRecoveredMessages();
-    }
-    
-    async loadRecoveryHistory() {
-        try {
-            const response = await fetch(`${this.apiBase}/recovery/history?limit=20`, {
-                headers: this.getAuthHeaders()
-            });
-            
-            if (!response.ok) return;
-            
-            const data = await response.json();
-            const tbody = document.getElementById('recoveryOperationsBody');
-            
-            if (data.operations.length === 0) {
-                tbody.innerHTML = '<tr><td colspan="6" style="padding: 20px; text-align: center; color: #666;">No operations yet</td></tr>';
-                return;
-            }
-            
-            tbody.innerHTML = data.operations.map(op => `
-                <tr>
-                    <td style="padding: 8px; border-bottom: 1px solid #dee2e6;">${op.operation_type}</td>
-                    <td style="padding: 8px; border-bottom: 1px solid #dee2e6;">${this.formatRelativeTime(op.started_at)}</td>
-                    <td style="padding: 8px; border-bottom: 1px solid #dee2e6;">
-                        <span class="operation-status ${op.status}">${op.status}</span>
-                    </td>
-                    <td style="padding: 8px; border-bottom: 1px solid #dee2e6;">${op.users_checked || 0}</td>
-                    <td style="padding: 8px; border-bottom: 1px solid #dee2e6;">${op.messages_recovered || 0}</td>
-                    <td style="padding: 8px; border-bottom: 1px solid #dee2e6;">${op.messages_skipped || 0}</td>
-                </tr>
-            `).join('');
-            
-        } catch (error) {
-            console.error('Failed to load recovery history:', error);
-        }
-    }
-    
-    async triggerRecovery() {
-        const userId = prompt('Enter user ID to recover (leave empty for all users):');
-        
-        if (userId === null) return; // Cancelled
-        
-        try {
-            const response = await fetch(`${this.apiBase}/recovery/trigger`, {
-                method: 'POST',
-                headers: this.getAuthHeaders(),
-                body: JSON.stringify({
-                    user_id: userId || null,
-                    max_messages: 100
-                })
-            });
-            
-            if (!response.ok) {
-                throw new Error(`HTTP ${response.status}`);
-            }
-            
-            const result = await response.json();
-            alert(`Recovery triggered successfully!\nOperation ID: ${result.operation_id}\nTarget: ${result.user_id || 'All users'}`);
-            
-            // Refresh recovery data
-            setTimeout(() => {
-                this.loadRecoveryMetrics();
-            }, 2000);
-            
-        } catch (error) {
-            console.error('Failed to trigger recovery:', error);
-            alert('Failed to trigger recovery. Please check the console for details.');
-        }
-    }
-    
-    async loadRecoveredMessages() {
-        try {
-            const response = await fetch(`${this.apiBase}/recovery/messages?limit=20`, {
-                headers: this.getAuthHeaders()
-            });
-            
-            if (!response.ok) return;
-            
-            const data = await response.json();
-            const tbody = document.getElementById('recoveredMessagesBody');
-            
-            if (data.messages.length === 0) {
-                tbody.innerHTML = '<tr><td colspan="6" style="padding: 20px; text-align: center; color: #666;">No recovered messages yet</td></tr>';
-                return;
-            }
-            
-            tbody.innerHTML = data.messages.map(msg => `
-                <tr>
-                    <td style="padding: 8px; border-bottom: 1px solid #dee2e6;">
-                        <div style="font-weight: 600;">${msg.nickname || msg.user_id}</div>
-                        <div style="font-size: 0.8em; color: #666;">${msg.user_id}</div>
-                    </td>
-                    <td style="padding: 8px; border-bottom: 1px solid #dee2e6; max-width: 200px;">
-                        <div style="white-space: nowrap; overflow: hidden; text-overflow: ellipsis;" title="${msg.user_message}">
-                            ${msg.user_message}
-                        </div>
-                    </td>
-                    <td style="padding: 8px; border-bottom: 1px solid #dee2e6; font-size: 0.9em;">
-                        ${this.formatRelativeTime(msg.telegram_date)}
-                    </td>
-                    <td style="padding: 8px; border-bottom: 1px solid #dee2e6; font-size: 0.9em;">
-                        ${this.formatRelativeTime(msg.created_at)}
-                    </td>
-                    <td style="padding: 8px; border-bottom: 1px solid #dee2e6; font-size: 0.9em; color: #666;">
-                        ${msg.recovery_delay_hours ? `${msg.recovery_delay_hours.toFixed(1)}h` : 'N/A'}
-                    </td>
-                    <td style="padding: 8px; border-bottom: 1px solid #dee2e6;">
-                        <span class="status-badge ${msg.review_status === 'approved' ? 'approved' : msg.review_status === 'pending' ? 'pending' : 'other'}" style="padding: 2px 6px; border-radius: 3px; font-size: 0.8em;">
-                            ${msg.review_status}
-                        </span>
-                    </td>
-                </tr>
-            `).join('');
-            
-        } catch (error) {
-            console.error('Failed to load recovered messages:', error);
-        }
-    }
-    
-    formatRelativeTime(dateString) {
-        if (!dateString) return 'Unknown';
-        
-        try {
-            const date = new Date(dateString);
-            const now = new Date();
-            const diffMs = now - date;
-            const diffHours = Math.floor(diffMs / (1000 * 60 * 60));
-            const diffDays = Math.floor(diffHours / 24);
-            
-            if (diffDays > 0) {
-                return `${diffDays}d ago`;
-            } else if (diffHours > 0) {
-                return `${diffHours}h ago`;
-            } else {
-                const diffMins = Math.floor(diffMs / (1000 * 60));
-                return `${diffMins}m ago`;
-            }
-        } catch (e) {
-            return 'Invalid date';
-        }
-    }
-    
-    // ===============================================
-    // COHERENCE & SCHEDULE SYSTEM FUNCTIONALITY
-    // ===============================================
-    
-    async loadCoherenceMetrics() {
-        try {
-            const response = await fetch(`${this.apiBase}/api/coherence/metrics`, {
-                headers: this.getAuthHeaders()
-            });
-            
-            if (!response.ok) {
-                console.warn('Coherence API not available');
-                document.getElementById('coherence-score').textContent = 'N/A';
-                document.getElementById('active-commitments').textContent = '0';
-                document.getElementById('schedule-conflicts').textContent = '0';
-                return;
-            }
-            
-            const data = await response.json();
-            
-            // Update coherence metrics
-            document.getElementById('coherence-score').textContent = `${data.coherence_score}%`;
-            document.getElementById('active-commitments').textContent = data.active_commitments || '0';
-            document.getElementById('schedule-conflicts').textContent = data.schedule_conflicts_24h || '0';
-            
-            // Update color based on coherence score
-            const scoreElement = document.getElementById('coherence-score');
-            if (data.coherence_score >= 95) {
-                scoreElement.style.color = '#4caf50'; // Green
-            } else if (data.coherence_score >= 80) {
-                scoreElement.style.color = '#ff9800'; // Orange
-            } else {
-                scoreElement.style.color = '#f44336'; // Red
-            }
-            
-            console.log('Coherence metrics loaded:', data);
-            
-        } catch (error) {
-            console.warn('Coherence metrics unavailable:', error);
-            document.getElementById('coherence-score').textContent = 'Error';
-            document.getElementById('active-commitments').textContent = '-';
-            document.getElementById('schedule-conflicts').textContent = '-';
-        }
-    }
-    
-    async loadCoherenceViolations() {
-        try {
-            const response = await fetch(`${this.apiBase}/api/coherence/violations?limit=20`, {
-                headers: this.getAuthHeaders()
-            });
-            
-            if (!response.ok) {
-                console.warn('Coherence violations API not available');
-                return [];
-            }
-            
-            const data = await response.json();
-            return data.violations || [];
-            
-        } catch (error) {
-            console.warn('Failed to load coherence violations:', error);
-            return [];
-        }
-    }
-    
-    async getUserCommitments(userId) {
-        try {
-            const response = await fetch(`${this.apiBase}/users/${userId}/commitments?status=active&limit=10`, {
-                headers: this.getAuthHeaders()
-            });
-            
-            if (!response.ok) {
-                console.warn('User commitments API not available');
-                return [];
-            }
-            
-            const data = await response.json();
-            return data.commitments || [];
-            
-        } catch (error) {
-            console.warn('Failed to load user commitments:', error);
-            return [];
-        }
     }
     
     async loadReviews() {
@@ -436,10 +150,6 @@
                     <span class="user-id">User ${review.user_id}</span>
                     <span class="user-badges" id="badges-${review.user_id}">
                         <span class="loading-badge">Loading...</span>
-<<<<<<< HEAD
-                        ${review.is_recovered_message ? '<span class="recovered-badge" title="Message recovered during system downtime">🔄 Recovered</span>' : ''}
-=======
->>>>>>> b88496c5
                     </span>
                     <div>
                         <span class="priority-badge ${this.getPriorityClass(review.priority_score)}">
@@ -1231,527 +941,8 @@
     dashboard.insertCTA('direct');
 }
 
-// ===== TAB MANAGEMENT =====
-
-function switchTab(tabName) {
-    console.log('🔄 switchTab called with:', tabName);
-    
-    try {
-        // Hide all tab contents
-        const tabContents = document.querySelectorAll('.tab-content');
-        console.log('📑 Found tab contents:', tabContents.length);
-        tabContents.forEach(tab => tab.classList.remove('active'));
-        
-        // Remove active class from all tab buttons
-        const tabButtons = document.querySelectorAll('.tab-button');
-        console.log('🔘 Found tab buttons:', tabButtons.length);
-        tabButtons.forEach(button => button.classList.remove('active'));
-        
-        // Show selected tab content
-        const selectedTab = document.getElementById(`${tabName}-tab`);
-        console.log('📋 Selected tab element:', selectedTab);
-        if (selectedTab) {
-            selectedTab.classList.add('active');
-        }
-        
-        // Activate selected tab button (simplified)
-        console.log('🔘 Looking for button with tabName:', tabName);
-        const buttons = document.querySelectorAll('.tab-button');
-        buttons.forEach(button => {
-            if (button.onclick && button.onclick.toString().includes(tabName)) {
-                button.classList.add('active');
-                console.log('✅ Button activated');
-            }
-        });
-        
-        // Load content based on tab
-        if (tabName === 'quarantine') {
-            console.log('🔄 Loading quarantine tab...');
-            if (window.dashboard) {
-                console.log('📝 Dashboard found, loading messages...');
-                window.dashboard.loadQuarantineMessages();
-                window.dashboard.loadQuarantineStats();
-            } else {
-                console.error('❌ Dashboard not initialized!');
-            }
-        } else if (tabName === 'review') {
-            window.dashboard.loadReviews();
-        }
-        
-    } catch (error) {
-        console.error('💥 Error in switchTab:', error);
-    }
-}
-
-// ===== QUARANTINE MANAGEMENT =====
-
-// Add quarantine methods to HITLDashboard class
-HITLDashboard.prototype.loadQuarantineMessages = async function() {
-    console.log('🚀 loadQuarantineMessages called!');
-    try {
-        console.log('📡 Making API call to quarantine/messages...');
-        const response = await fetch(`${this.apiBase}/quarantine/messages?limit=50`, {
-            headers: this.getAuthHeaders()
-        });
-        
-        console.log('📥 Response received:', response.status);
-        if (response.ok) {
-            const data = await response.json();
-            console.log('📊 Data received:', data);
-            this.renderQuarantineMessages(data.messages);
-            
-            // Update badge count
-            const badge = document.getElementById('quarantine-count');
-            if (data.messages.length > 0) {
-                badge.textContent = data.messages.length;
-                badge.style.display = 'inline-block';
-            } else {
-                badge.style.display = 'none';
-            }
-        } else {
-            console.error('Failed to load quarantine messages');
-            document.getElementById('quarantine-list').innerHTML = '<div class="empty-state">Failed to load quarantine messages</div>';
-        }
-    } catch (error) {
-        console.error('Error loading quarantine messages:', error);
-        document.getElementById('quarantine-list').innerHTML = '<div class="empty-state">Error loading quarantine messages</div>';
-    }
-};
-
-HITLDashboard.prototype.loadQuarantineStats = async function() {
-    try {
-        const response = await fetch(`${this.apiBase}/quarantine/stats`, {
-            headers: this.getAuthHeaders()
-        });
-        
-        if (response.ok) {
-            const stats = await response.json();
-            
-            // Update statistics display
-            document.getElementById('active-protocols').textContent = stats.active_protocols || 0;
-            document.getElementById('quarantine-messages-count').textContent = stats.total_messages_quarantined || 0;
-            document.getElementById('cost-saved').textContent = `$${(stats.total_cost_saved_usd || 0).toFixed(4)}`;
-            document.getElementById('messages-24h').textContent = stats.messages_last_24h || 0;
-        }
-    } catch (error) {
-        console.error('Error loading quarantine stats:', error);
-    }
-};
-
-HITLDashboard.prototype.renderQuarantineMessages = function(messages) {
-    const container = document.getElementById('quarantine-list');
-    
-    if (!messages || messages.length === 0) {
-        container.innerHTML = '<div class="empty-state"><h3>No messages in quarantine</h3><p>All users are currently active</p></div>';
-        // Hide batch controls when no messages
-        document.getElementById('batch-controls').style.display = 'none';
-        return;
-    }
-    
-    // Show batch controls when there are messages
-    document.getElementById('batch-controls').style.display = 'block';
-    
-    const messagesHtml = messages.map(msg => {
-        const ageHours = Math.floor(msg.age_hours || 0);
-        const ageText = ageHours < 1 ? 'Just now' : 
-                       ageHours < 24 ? `${ageHours}h ago` : 
-                       `${Math.floor(ageHours / 24)}d ago`;
-        
-        const nickname = msg.nickname || 'Unknown';
-        const customerStatus = msg.customer_status || 'PROSPECT';
-        
-        return `
-            <div class="quarantine-message" data-message-id="${msg.message_id}">
-                <div class="quarantine-meta">
-                    <div style="display: flex; align-items: center; gap: 0.5rem;">
-                        <input type="checkbox" class="message-checkbox" data-message-id="${msg.message_id}" onchange="dashboard.updateSelection()">
-                        <div class="quarantine-user">
-                            ${nickname} (${msg.user_id})
-                            <span class="status-badge status-${customerStatus.toLowerCase()}">${customerStatus}</span>
-                        </div>
-                    </div>
-                    <div class="quarantine-age">${ageText}</div>
-                </div>
-                
-                <div class="quarantine-message-text">${msg.message_text}</div>
-                
-                <div class="quarantine-actions">
-                    <button class="btn-quarantine btn-process" onclick="dashboard.processQuarantineMessage('${msg.message_id}', 'process')">
-                        ✅ Process Only
-                    </button>
-                    <button class="btn-quarantine btn-process-deactivate" onclick="dashboard.processQuarantineMessage('${msg.message_id}', 'process_and_deactivate')">
-                        🔓 Process & Deactivate Protocol
-                    </button>
-                    <button class="btn-quarantine btn-delete-quarantine" onclick="dashboard.deleteQuarantineMessage('${msg.message_id}')">
-                        🗑️ Delete
-                    </button>
-                </div>
-            </div>
-        `;
-    }).join('');
-    
-    container.innerHTML = messagesHtml;
-    
-    // Reset selection state
-    this.clearSelection();
-};
-
-HITLDashboard.prototype.processQuarantineMessage = async function(messageId, action) {
-    if (!confirm(`Are you sure you want to ${action === 'process_and_deactivate' ? 'process this message and deactivate the protocol' : 'process this message'}?`)) {
-        return;
-    }
-    
-    try {
-        const response = await fetch(`${this.apiBase}/quarantine/${messageId}/process?action=${action}`, {
-            method: 'POST',
-            headers: this.getAuthHeaders()
-        });
-        
-        if (response.ok) {
-            const result = await response.json();
-            
-            // Show success message
-            const actionText = result.protocol_deactivated ? 'processed and protocol deactivated' : 'processed';
-            alert(`Message ${actionText} successfully`);
-            
-            // Refresh quarantine list and stats
-            this.loadQuarantineMessages();
-            this.loadQuarantineStats();
-            
-            // If protocol was deactivated, refresh review queue too
-            if (result.protocol_deactivated) {
-                this.loadReviews();
-            }
-        } else {
-            const error = await response.json();
-            alert(`Failed to process message: ${error.detail}`);
-        }
-    } catch (error) {
-        console.error('Error processing quarantine message:', error);
-        alert('Failed to process message. Please try again.');
-    }
-};
-
-HITLDashboard.prototype.deleteQuarantineMessage = async function(messageId) {
-    if (!confirm('Are you sure you want to delete this quarantine message?')) {
-        return;
-    }
-    
-    try {
-        const response = await fetch(`${this.apiBase}/quarantine/${messageId}`, {
-            method: 'DELETE',
-            headers: this.getAuthHeaders()
-        });
-        
-        if (response.ok) {
-            alert('Message deleted successfully');
-            this.loadQuarantineMessages();
-            this.loadQuarantineStats();
-        } else {
-            const error = await response.json();
-            alert(`Failed to delete message: ${error.detail}`);
-        }
-    } catch (error) {
-        console.error('Error deleting quarantine message:', error);
-        alert('Failed to delete message. Please try again.');
-    }
-};
-
-HITLDashboard.prototype.activateProtocol = async function(userId, reason) {
-    try {
-        const response = await fetch(`${this.apiBase}/users/${userId}/protocol?action=activate&reason=${encodeURIComponent(reason)}`, {
-            method: 'POST',
-            headers: this.getAuthHeaders()
-        });
-        
-        if (response.ok) {
-            alert(`Protocol activated for user ${userId}`);
-            this.loadReviews(); // Refresh review queue
-            this.loadQuarantineStats(); // Update stats if on quarantine tab
-        } else {
-            const error = await response.json();
-            alert(`Failed to activate protocol: ${error.detail}`);
-        }
-    } catch (error) {
-        console.error('Error activating protocol:', error);
-        alert('Failed to activate protocol. Please try again.');
-    }
-};
-
-// ===== BATCH OPERATIONS =====
-
-HITLDashboard.prototype.updateSelection = function() {
-    const checkboxes = document.querySelectorAll('.message-checkbox');
-    const selectedCheckboxes = document.querySelectorAll('.message-checkbox:checked');
-    const selectedCount = selectedCheckboxes.length;
-    
-    // Update counter
-    document.getElementById('selected-count').textContent = `${selectedCount} selected`;
-    
-    // Enable/disable batch buttons
-    const batchButtons = document.querySelectorAll('#batch-controls button');
-    batchButtons.forEach(btn => {
-        if (btn.onclick && btn.onclick.toString().includes('batch')) {
-            btn.disabled = selectedCount === 0;
-            btn.style.opacity = selectedCount === 0 ? '0.5' : '1';
-        }
-    });
-};
-
-HITLDashboard.prototype.clearSelection = function() {
-    const checkboxes = document.querySelectorAll('.message-checkbox');
-    checkboxes.forEach(checkbox => checkbox.checked = false);
-    this.updateSelection();
-};
-
-HITLDashboard.prototype.batchProcessQuarantine = async function(action) {
-    const selectedCheckboxes = document.querySelectorAll('.message-checkbox:checked');
-    const messageIds = Array.from(selectedCheckboxes).map(cb => cb.getAttribute('data-message-id'));
-    
-    if (messageIds.length === 0) {
-        alert('Please select at least one message');
-        return;
-    }
-    
-    const actionText = action === 'process' ? 'process' : 'delete';
-    if (!confirm(`Are you sure you want to ${actionText} ${messageIds.length} selected message(s)?`)) {
-        return;
-    }
-    
-    try {
-        const response = await fetch(`${this.apiBase}/quarantine/batch-process?action=${action}`, {
-            method: 'POST',
-            headers: this.getAuthHeaders(),
-            body: JSON.stringify(messageIds)
-        });
-        
-        if (response.ok) {
-            const result = await response.json();
-            const successCount = result.results.processed;
-            const failedCount = result.results.failed;
-            
-            let message = `Successfully ${actionText}ed ${successCount} message(s)`;
-            if (failedCount > 0) {
-                message += `, ${failedCount} failed`;
-            }
-            
-            alert(message);
-            
-            // Refresh data
-            this.loadQuarantineMessages();
-            this.loadQuarantineStats();
-            
-            // If processed messages, refresh review queue too
-            if (action === 'process') {
-                this.loadReviews();
-            }
-        } else {
-            const error = await response.json();
-            alert(`Batch ${actionText} failed: ${error.detail}`);
-        }
-    } catch (error) {
-        console.error(`Error in batch ${actionText}:`, error);
-        alert(`Failed to ${actionText} messages. Please try again.`);
-    }
-};
-
-// ===== PROTOCOL MODAL =====
-
-HITLDashboard.prototype.showProtocolModal = function() {
-    const modal = document.getElementById('protocol-modal');
-    modal.style.display = 'block';
-    
-    // Clear previous values
-    document.getElementById('protocol-user-id').value = '';
-    document.getElementById('protocol-reason').value = '';
-    
-    // Focus on user ID input
-    setTimeout(() => {
-        document.getElementById('protocol-user-id').focus();
-    }, 100);
-};
-
-HITLDashboard.prototype.closeProtocolModal = function() {
-    const modal = document.getElementById('protocol-modal');
-    modal.style.display = 'none';
-};
-
-HITLDashboard.prototype.confirmActivateProtocol = function() {
-    const userId = document.getElementById('protocol-user-id').value.trim();
-    const reason = document.getElementById('protocol-reason').value.trim();
-    
-    if (!userId) {
-        alert('Please enter a user ID');
-        document.getElementById('protocol-user-id').focus();
-        return;
-    }
-    
-    // Confirm action
-    if (!confirm(`Are you sure you want to activate the silence protocol for user: ${userId}?`)) {
-        return;
-    }
-    
-    this.activateProtocol(userId, reason || 'Manual activation from dashboard');
-    this.closeProtocolModal();
-};
-
-// ===== ENHANCED REVIEW QUEUE =====
-
-HITLDashboard.prototype.addProtocolButtonToReview = function(reviewElement, userId) {
-    // Add a quick protocol button to individual review items
-    const existingButton = reviewElement.querySelector('.btn-quick-protocol');
-    if (existingButton) return; // Already added
-    
-    const protocolButton = document.createElement('button');
-    protocolButton.className = 'btn-quick-protocol';
-    protocolButton.innerHTML = '🔇';
-    protocolButton.title = `Activate protocol for user ${userId}`;
-    protocolButton.style.cssText = 'position: absolute; top: 0.5rem; right: 0.5rem; background: #dc3545; color: white; border: none; border-radius: 4px; padding: 0.25rem 0.5rem; cursor: pointer; font-size: 0.8rem;';
-    
-    protocolButton.onclick = (e) => {
-        e.stopPropagation();
-        this.quickActivateProtocol(userId);
-    };
-    
-    // Add to review element (make it relative positioned)
-    reviewElement.style.position = 'relative';
-    reviewElement.appendChild(protocolButton);
-};
-
-HITLDashboard.prototype.quickActivateProtocol = function(userId) {
-    if (!confirm(`Activate silence protocol for user ${userId}?\n\nThis will quarantine their future messages.`)) {
-        return;
-    }
-    
-    const reason = prompt('Enter reason (optional):') || 'Quick activation from review queue';
-    this.activateProtocol(userId, reason);
-};
-
-// ===== MODAL CLICK OUTSIDE TO CLOSE =====
-
-// Close modal when clicking outside
-window.onclick = function(event) {
-    const modal = document.getElementById('protocol-modal');
-    if (event.target === modal) {
-        dashboard.closeProtocolModal();
-    }
-};
-
-// Close modal with Escape key
-document.addEventListener('keydown', function(event) {
-    if (event.key === 'Escape') {
-        const modal = document.getElementById('protocol-modal');
-        if (modal.style.display === 'block') {
-            dashboard.closeProtocolModal();
-        }
-    }
-});
-
-// ===== ENHANCED METRICS =====
-
-HITLDashboard.prototype.loadProtocolMetrics = async function() {
-    try {
-        const response = await fetch(`${this.apiBase}/quarantine/stats`, {
-            headers: this.getAuthHeaders()
-        });
-        
-        if (response.ok) {
-            const stats = await response.json();
-            
-            // Update protocol metrics in top bar
-            const protocolSavings = document.getElementById('protocol-savings');
-            const activeProtocols = document.getElementById('active-protocols-count');
-            
-            if (protocolSavings) {
-                protocolSavings.textContent = `$${(stats.total_cost_saved_usd || 0).toFixed(4)}`;
-            }
-            
-            if (activeProtocols) {
-                activeProtocols.textContent = stats.active_protocols || 0;
-            }
-            
-        }
-    } catch (error) {
-        console.error('Error loading protocol metrics:', error);
-    }
-};
-
-HITLDashboard.prototype.loadAuditLog = async function() {
-    try {
-        const response = await fetch(`${this.apiBase}/quarantine/audit-log?limit=20`, {
-            headers: this.getAuthHeaders()
-        });
-        
-        if (response.ok) {
-            const data = await response.json();
-            console.log('Protocol audit log:', data.audit_log);
-            // Could be displayed in a dedicated audit tab or modal
-        }
-    } catch (error) {
-        console.error('Error loading audit log:', error);
-    }
-};
-
-HITLDashboard.prototype.cleanupExpiredMessages = async function() {
-    if (!confirm('Clean up all expired quarantine messages (older than 7 days)?')) {
-        return;
-    }
-    
-    try {
-        const response = await fetch(`${this.apiBase}/quarantine/cleanup`, {
-            method: 'POST',
-            headers: this.getAuthHeaders()
-        });
-        
-        if (response.ok) {
-            const result = await response.json();
-            alert(`Cleanup completed: ${result.deleted_count} messages removed`);
-            
-            // Refresh quarantine data
-            this.loadQuarantineMessages();
-            this.loadQuarantineStats();
-        } else {
-            const error = await response.json();
-            alert(`Cleanup failed: ${error.detail}`);
-        }
-    } catch (error) {
-        console.error('Error during cleanup:', error);
-        alert('Cleanup failed. Please try again.');
-    }
-};
-
-// ===== AUTO-REFRESH PROTOCOL METRICS =====
-
-HITLDashboard.prototype.startProtocolMetricsRefresh = function() {
-    // Load protocol metrics initially
-    this.loadProtocolMetrics();
-    
-    // Refresh every 30 seconds
-    setInterval(() => {
-        this.loadProtocolMetrics();
-    }, 30000);
-};
-
 // Initialize dashboard when page loads
 let dashboard;
-document.addEventListener('DOMContentLoaded', async () => {
+document.addEventListener('DOMContentLoaded', () => {
     dashboard = new HITLDashboard();
-    
-    // Wait for dashboard to initialize first
-    await dashboard.init();
-    
-    // Start auto-refresh for protocol metrics AFTER initialization
-    dashboard.startProtocolMetricsRefresh();
-    
-    // Add recovery trigger button event listener
-    const triggerBtn = document.getElementById('triggerRecoveryBtn');
-    if (triggerBtn) {
-        triggerBtn.addEventListener('click', () => {
-            dashboard.triggerRecovery();
-        });
-    }
-    
-    // Debug: Make dashboard available globally for testing
-    window.dashboard = dashboard;
-    console.log('🎯 Dashboard initialized and available as window.dashboard');
-});
+});