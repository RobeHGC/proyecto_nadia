--- conflicted
+++ resolved
@@ -6,188 +6,15 @@
 
 NADIA: Human-in-the-Loop conversational AI for Telegram. Bot persona: friendly 24yo American woman. All responses require human review before sending.
 
-<<<<<<< HEAD
-## System Status: COHERENCE SYSTEM 100% IMPLEMENTED ✅ (Dec 26, 2025 - Night Session 2 - FULL INTEGRATION)
-
-### Latest Session (Dec 26 Night Session 2 - COHERENCE PIPELINE INTEGRATION)
-- ✅ **COHERENCE SYSTEM FULLY INTEGRATED**: Pipeline now active in main message flow
-  - **Integration Complete**: Modified `supervisor_agent.py` to use coherence pipeline
-  - **Circular Import Fixed**: Created `agents/types.py` for shared dataclasses
-  - **Auto-Initialization**: Coherence agents initialize when db_manager is set
-  - **Message Flow**: User → LLM1 → IntermediaryAgent → PostLLM2Agent → LLM2 → Review
-  - **Fallback Safety**: Original response returned if coherence analysis fails
-  - **Consistent Tracking**: Same interaction_id used throughout pipeline
-- ✅ **CODE CHANGES**:
-  - `agents/supervisor_agent.py`: Added coherence pipeline to `_generate_creative_response()`
-  - `agents/types.py`: NEW - Moved AIResponse and ReviewItem to avoid circular imports
-  - Updated imports in `database/models.py` and `userbot.py`
-  - Added `interaction_id` parameter flow through entire pipeline
-- ✅ **TESTING COMPLETE**: Integration test passes, all components working together
-
-### Previous Session (Dec 26 Night - COHERENCE & SCHEDULE SYSTEM IMPLEMENTATION)
-- ✅ **SISTEMA DE COHERENCIA Y VARIEDAD COMPLETADO**: Pipeline completo para detección de conflictos temporales
-  - **Arquitectura**: Supervisor → LLM1 (+tiempo Monterrey) → Intermediario → LLM2 → Post-LLM2
-  - **Database Schema**: 3 nuevas tablas (nadia_commitments, coherence_analysis, prompt_rotations)
-  - **Conflict Detection**: IDENTIDAD (loops) vs DISPONIBILIDAD (overlaps temporales)
-  - **JSON Analysis**: LLM2 prompt estático optimizado para cache 75% OpenAI
-  - **Auto-Correction**: String replacement manteniendo voz de Nadia
-  - **Dashboard Integration**: 3 nuevas métricas con color coding dinámico
-- ✅ **API ENDPOINTS IMPLEMENTADOS**: 4 nuevos endpoints para gestión coherencia
-  - `/api/coherence/metrics` - Dashboard real-time metrics  
-  - `/users/{id}/commitments` - User commitment management
-  - `/api/coherence/violations` - Conflict monitoring
-  - `/schedule/conflicts/{user_id}` - Schedule conflict detection
-- ✅ **MIGRATION EJECUTADA**: Base de datos extendida exitosamente
-  - 3 tablas creadas con índices optimizados
-  - 8 índices para performance sub-50ms
-  - Funciones PostgreSQL para auto-cleanup
-  - View optimizada active_commitments_view
-
-### Previous Session (Dec 26 Evening - COMPREHENSIVE RECOVERY + MCP DEBUGGING SETUP)
-- ✅ **COMPREHENSIVE RECOVERY STRATEGY IMPLEMENTED**: Complete replacement of cursor-based system
-  - **Problem Solved**: Messages sent during downtime weren't being recovered due to missing user cursors
-  - **Root Cause**: Old system only checked existing cursors, ignored new users completely
-  - **New Strategy**: Telegram dialog scan → SQL lookup → Gap detection → Batch recovery
-  - **Coverage**: Now detects ALL users (new + existing) and recovers missed messages reliably
-- ✅ **QUARANTINE TAB JAVASCRIPT FIX**: Duplicate `switchTab` function removed
-  - Fixed: `TypeError: Cannot read properties of undefined` error resolved
-  - Result: 2 quarantine messages now visible in dashboard
-  - Status: Quarantine system fully functional
-- ✅ **12-HOUR MESSAGE LIMIT**: Recovery system optimized to prevent message flooding
-  - **Time Limits**: TIER_1 (<2h), TIER_2 (2-6h), TIER_3 (6-12h), SKIP (>12h)
-  - **Configuration**: `max_message_age_hours: 12` (down from 24h)
-  - **Benefit**: Prevents recovery of very old messages that would overwhelm the system
-- ✅ **MCP DEBUGGING SYSTEM CONFIGURED**: Advanced debugging capabilities enabled
-  - **PostgreSQL MCP**: Direct database access for real-time data analysis
-  - **Filesystem MCP**: Direct code/log file access without copy/paste
-  - **Git MCP**: Direct repository history and diff analysis
-  - **Debugging Performance**: 9 steps (2-3 minutes) → 1 step (10 seconds)
-- ✅ **NEW RECOVERY COMPONENTS ADDED**:
-  - `telegram_history.py::scan_all_dialogs()` - Scans all Telegram conversations
-  - `database/models.py::get_last_message_per_user()` - Bulk SQL lookup for last messages
-  - `recovery_agent.py::startup_recovery_check()` - Complete rewrite using new strategy
-  - Rate limiting, batch processing, and comprehensive error handling
-
-### Previous Session (Dec 26 Late Night - QUARANTINE TAB DEBUG & RECOVERY MESSAGES COMPLETE)
-- ✅ **RECOVERY MESSAGES DISPLAY SYSTEM**: Complete endpoint + dashboard implementation
-- ✅ **DASHBOARD STRUCTURE FIX**: Review Editor correctly contained within Review tab  
-- ✅ **CRITICAL BUG FIXES COMPLETE**: All 7 reported bugs resolved
-
-### Previous Session (Dec 26 Night - RECOVERY AGENT COMPLETE IMPLEMENTATION)
-- ✅ **RECOVERY AGENT "Sin Dejar a Nadie Atrás" IMPLEMENTADO**: Zero message loss system (6 hours)
-  - Database: 3 new tables + recovery fields in interactions
-  - Core: `recovery_agent.py`, `telegram_history.py`, `recovery_config.py`
-  - 4-tier priority system: TIER_1 (<2h), TIER_2 (2-12h), TIER_3 (12-24h), SKIP (>24h)
-  - API: 6 endpoints - status, trigger, history, cursor management, health
-  - Dashboard: Recovery tab, widgets, manual controls, recovered message badges
-  - Safety: 24h age limit, 100 msg/session, health monitoring, comprehensive logging
-- ✅ **TELEGRAM INTEGRATION**: Message ID tracking + startup recovery hook
-- ✅ **PROTOCOLO DE SILENCIO INTEGRATION**: Skips quarantined users automatically
-- ✅ **PRODUCTION READY**: All tests passing, health checks operational
-
-### Previous Session (Dec 26 Evening - RECOVERY AGENT ANALYSIS & PREPARATION)
-- ✅ **TESTS & DOCUMENTATION**: Protocol Manager tests (12/12), API docs, developer guide
-- ✅ **DASHBOARD FIXES**: Review editor dimensions (flex: 1.5, min-width: 450px)
-- ✅ **RECOVERY PLANNING**: 7-phase plan prepared, gaps identified, risks assessed
-
-### Previous Session (Dec 25 Evening - PROTOCOLO DE SILENCIO IMPLEMENTATION)
-- ✅ **PROTOCOLO DE SILENCIO COMPLETADO**: Sistema completo para gestionar usuarios "time-wasters"  
-  - Intercepción de mensajes ANTES del LLM (ahorro real de $0.000307/mensaje)
-  - 9 endpoints API: activar/desactivar, cuarentena, batch operations, métricas
-  - Dashboard con pestaña cuarentena, modal avanzado, batch selections  
-  - Auto-expiración mensajes >7 días, audit log completo
-  - Sistema production-ready con tests 100% passing
-- ✅ **BASE DE DATOS**: 3 nuevas tablas (user_protocol_status, protocol_audit_log, quarantine_messages)
-- ✅ **DASHBOARD UI**: Pestaña cuarentena funcional con checkboxes y quick actions
-
-### Previous Session (Jun 25 Evening - Context & Memory Optimization)
-- ✅ **CUSTOMER STATUS SYNC FIX**: Fixed approve_review to sync customer_status from user_current_status table
-- ✅ **INCORRECT NAME INJECTION FIX**: Bot was extracting wrong names from conversations ("Never", "A", "Winter")
-  - Disabled automatic name extraction from conversations in memory/user_memory.py
-  - Modified supervisor to fetch nicknames from database instead of Redis context
-  - Cleaned Redis of incorrect extracted names
-- ✅ **DATA EXPLORER IMPROVEMENTS**: Added created_at column with time-ago display, ordered by most recent
-- ✅ **MEMORY CONTEXT OPTIMIZATION**: Enhanced LLM1 prompt format for better Gemini understanding
-  - Changed from "Nadia: message" to "- Andy said: / - You replied:" format
-  - Added explicit headers: "PREVIOUS CONVERSATION WITH ANDY"
-  - Added actionable instructions: "Continue this conversation naturally, referencing what was discussed above"
-  - Made anti-interrogation context specific with last question reference
-  - Improved temporal summary format for better context awareness
-
-### Current Memory System Status
-- ✅ **Redis Memory**: 50 messages per user, 7-day TTL, proper storage confirmed
-- ✅ **Conversation History**: Bot responses properly saved after approval
-- ✅ **Context Injection**: Comprehensive debugging shows 839 tokens sent to Gemini with full context
-- ✅ **Prompt Improvements**: New format should significantly improve Gemini's context awareness
-- 🔄 **Next**: Test improved context effectiveness with real interactions
-
-### Current System Capabilities (All Production Ready)
-- ✅ **Memory System**: Redis 50 msg/user + temporal summaries working
-- ✅ **PROTOCOLO DE SILENCIO**: Quarantine system saving $0.000307/msg 
-- ✅ **COMPREHENSIVE RECOVERY**: Zero message loss with complete user coverage (<12h window)
-- ✅ **COHERENCE SYSTEM**: Temporal conflict detection and auto-correction (100% integrated)
-- ✅ **Full Testing Suite**: Protocol Manager + API + Recovery health checks
-- ✅ **Dashboard**: Complete with Review, Analytics, Quarantine, Recovery, Coherence metrics (all functional)
-
-### Next Session Priorities  
-- 🧪 **END-TO-END COHERENCE VALIDATION**: Test integrated system with real scenarios
-  - **Conflict Triggers**: Send messages that create IDENTIDAD and DISPONIBILIDAD conflicts
-  - **Dashboard Metrics**: Verify coherence score, commitments, and conflicts update
-  - **Database Verification**: Check coherence_analysis and nadia_commitments tables
-  - **Performance Monitoring**: Measure latency impact (~200-500ms expected)
-- 🎨 **PROMPT DIVERSITY LIBRARY**: Create variations to prevent identity loops
-  - **10 LLM1 Variants**: artistic, fitness, student, social, professional, etc.
-  - **Rotation Logic**: Auto-switch on CONFLICTO_DE_IDENTIDAD detection
-  - **Personality Testing**: Ensure Nadia's voice remains consistent
-- 🔧 **PRODUCTION OPTIMIZATION**:
-  - **LLM2 Cache Tuning**: Achieve >75% cache hit rate
-  - **Commitment Cleanup**: Test auto-expiration of old commitments
-  - **Error Recovery**: Verify fallback mechanisms under load
-=======
 ## System Status: PRODUCTION READY ✅ (Jun 25, 2025 - 7:15 PM)
->>>>>>> b88496c5
 
 ### Architecture
-1. **Pipeline**: Telegram → UserBot → Redis WAL → Multi-LLM + Coherence → Human Review → Send
-2. **LLMs**: Gemini 2.0 Flash → Coherence Analysis (GPT-4o-mini) → Formatting → Constitution Safety
+1. **Pipeline**: Telegram → UserBot → Redis WAL → Multi-LLM → Human Review → Send
+2. **LLMs**: Gemini 2.0 Flash (free) → GPT-4o-mini → Constitution Safety
 3. **Cost**: $0.000307/message (70% cheaper than OpenAI-only)
 4. **Context**: 50 messages per user stored in Redis (7-day expiration)
 5. **Debouncing**: 60-second delay for message batching
-6. **Coherence**: Auto-detection and correction of temporal conflicts
 
-### Recent Updates (Jun 25 - Security Implementation & Reviewer Notes System)
-- ✅ **REVIEWER NOTES EDITING SYSTEM**: Complete implementation in analytics dashboard
-  - Added editable reviewer_notes column replacing CTA Response display
-  - Click-to-edit functionality with inline textarea and Save/Cancel buttons
-  - API endpoint: `POST /interactions/{interaction_id}/reviewer-notes`
-  - Keyboard shortcuts: Ctrl+Enter to save, Escape to cancel
-  - 1000-character limit with HTML sanitization and validation
-- ✅ **CRITICAL SECURITY IMPLEMENTATION**: Comprehensive protection system
-  - Pre-commit hook prevents API key commits (blocks sk-, AIza patterns)
-  - Protected `bot_session.session` from Git tracking
-  - Security documentation (`SECURITY.md`) with guidelines
-  - Setup script (`./setup-security.sh`) for easy configuration
-  - Environment templates updated with secure defaults
-- ✅ **GIT REPOSITORY RESTRUCTURING**: Clean production-ready structure
-  - Created `main-legacy` branch preserving old main as backup
-  - New `main` branch is production-ready reference
-  - Organized documentation: `bitacora/` (historical), `checkpoints/` (sessions)
-  - All sensitive files properly excluded from version control
-
-### Previous Updates (Jun 24 - Code Quality & Simplification) 
-- ✅ **MAJOR REFACTORING**: Eliminated code duplication across project
-  - Created `utils/redis_mixin.py` - RedisConnectionMixin for Redis connections
-  - Created `utils/error_handling.py` - @handle_errors decorator
-  - Created `utils/logging_config.py` - Centralized logging
-  - Created `utils/constants.py` - No more magic numbers
-  - Created `utils/datetime_helpers.py` - Consistent date formatting
-- ✅ **PROJECT ORGANIZATION**: Clean structure
-  - `bitacora/` - All historical docs, reports, scripts
-  - `checkpoints/` - Session checkpoints
-  - Removed 20+ utility scripts and empty files
-
-<<<<<<< HEAD
-=======
 ### Recent Updates (Jun 25 - Dashboard Critical Fixes & User Management)
 - ✅ **DASHBOARD CRITICAL BUG FIXES**: Resolved all major errors from bugs.md
   - Fixed `user_current_status` table missing (created with migrations)
@@ -222,7 +49,6 @@
   - `checkpoints/` - Session checkpoints
   - Removed 20+ utility scripts and empty files
 
->>>>>>> b88496c5
 ### Previous Updates (Jun 27 - Session 3)
 - ✅ **ENTITY RESOLUTION SYSTEM**: Fixed "Could not find input entity for PeerUser" errors
 - ✅ **ASYNC/AWAIT CRITICAL FIXES**: Fixed race conditions
@@ -234,48 +60,6 @@
 ### Known Issues
 - Chrome DevTools noise: `/.well-known/appspecific/com.chrome.devtools.json` 404 (harmless)
 - Edit taxonomy connection error (minor - dashboard loads fine)
-<<<<<<< HEAD
-
-## MCP Debugging System
-
-### Configured MCP Servers
-- ✅ **postgres-nadia**: Direct PostgreSQL database access
-  - Command: `npx @modelcontextprotocol/server-postgres postgresql:///nadia_hitl`
-  - Usage: `@postgres_table_name` for direct queries
-  - Capabilities: Real-time data analysis, recovery operations monitoring
-- ✅ **filesystem-nadia**: Direct project filesystem access
-  - Command: `npx @modelcontextprotocol/server-filesystem /home/rober/projects/chatbot_nadia`
-  - Usage: `@path/to/file.py` for instant file access
-  - Capabilities: Code review, log analysis, configuration debugging
-- ✅ **git-nadia**: Git repository analysis
-  - Command: `python -m mcp_server_git --repository /home/rober/projects/chatbot_nadia`
-  - Usage: `/mcp__git__command` for git operations
-  - Capabilities: Commit history, blame analysis, diff comparison
-
-### MCP Debugging Workflow
-```bash
-# Traditional debugging (slow)
-User: "Recovery system not working"
-Claude: "Please run: SELECT * FROM recovery_operations"
-User: [copies/pastes query result]
-Claude: "Now show me recovery_agent.py lines 350-400"
-User: [copies/pastes code]
-Result: 9 steps, 2-3 minutes
-
-# MCP-enhanced debugging (fast)
-User: "Recovery system not working"  
-Claude: @postgres_recovery_operations @agents/recovery_agent.py:350-400
-Analysis: Direct access + immediate diagnosis
-Result: 1 step, 10 seconds
-```
-
-### Available MCP Commands
-- **Database**: `@postgres_interactions`, `@postgres_quarantine_messages`, `@postgres_recovery_operations`
-- **Code**: `@agents/recovery_agent.py`, `@utils/recovery_config.py`, `@dashboard/frontend/app.js`
-- **Git**: `/mcp__git__log`, `/mcp__git__diff`, `/mcp__git__blame filename`
-- **Logs**: `@logs/*.log`, `@bitacora/*.md`, `@checkpoints/*.md`
-=======
->>>>>>> b88496c5
 
 ## Quick Start
 
@@ -287,37 +71,11 @@
 # Dashboard (port 3000) 
 python dashboard/backend/static_server.py
 
-# Telegram bot (with auto-recovery on startup)
+# Telegram bot
 python userbot.py
 
 # Health monitoring  
 python monitoring/health_check.py
-<<<<<<< HEAD
-
-# Recovery health check (standalone)
-python monitoring/recovery_health_check.py
-```
-
-### Development Workflow Commands
-```bash
-# Testing
-PYTHONPATH=/home/rober/projects/chatbot_nadia pytest -v           # Run all tests
-PYTHONPATH=/home/rober/projects/chatbot_nadia pytest tests/test_coherence_integration.py -q  # Run specific test
-
-# Resilience & Performance Testing (Epic 4)
-PYTHONPATH=/home/rober/projects/chatbot_nadia pytest tests/test_load_performance.py -v      # Load testing
-PYTHONPATH=/home/rober/projects/chatbot_nadia pytest tests/test_api_resilience.py -v        # API failure testing
-PYTHONPATH=/home/rober/projects/chatbot_nadia pytest tests/test_concurrent_processing.py -v # Concurrency testing
-PYTHONPATH=/home/rober/projects/chatbot_nadia pytest tests/test_resource_exhaustion.py -v   # Resource limits testing
-
-# GitHub Issues
-gh issue create --template bug_report                             # Create bug report
-gh issue create --template feature_request                        # Create feature request
-
-# Code workflow (using .claude/commands)
-.claude/commands/issue.md [ISSUE_NUMBER]                          # Process GitHub issue end-to-end
-=======
->>>>>>> b88496c5
 ```
 
 ### Environment Variables
@@ -354,19 +112,6 @@
 
 | Component | Purpose | Status |
 |-----------|---------|--------|
-<<<<<<< HEAD
-| userbot.py | Telegram client with entity resolution + recovery | ✅ Enhanced |
-| api/server.py | Review API + coherence endpoints + recovery | ✅ Enhanced |
-| agents/supervisor_agent.py | Multi-LLM orchestration + coherence pipeline | ✅ Integrated |
-| agents/intermediary_agent.py | LLM1→LLM2 data preparation + conflict analysis | ✅ Working |
-| agents/post_llm2_agent.py | Decision execution + commitment storage | ✅ Working |
-| agents/types.py | Shared dataclasses (AIResponse, ReviewItem) | ✅ NEW |
-| agents/recovery_agent.py | Zero message loss recovery system | ✅ Working |
-| database/models.py | Database operations + coherence tables | ✅ Updated |
-| persona/llm2_schedule_analyst.md | LLM2 coherence analysis prompt | ✅ Working |
-| utils/protocol_manager.py | PROTOCOLO DE SILENCIO manager | ✅ Working |
-| dashboard/frontend/app.js | Review interface + coherence metrics | ✅ Enhanced |
-=======
 | userbot.py | Telegram client with entity resolution | ✅ Enhanced |
 | api/server.py | Review API + user management | ✅ Enhanced |
 | agents/supervisor_agent.py | Multi-LLM orchestration | ✅ Working |
@@ -376,7 +121,6 @@
 | utils/constants.py | Project constants | ✅ Working |
 | user_current_status | Customer status & nickname table | ✅ Enhanced |
 | dashboard/frontend/app.js | Review interface with nickname badges | ✅ Simplified |
->>>>>>> b88496c5
 
 ## Development Notes
 
@@ -440,85 +184,5 @@
 - No complex joins or race conditions
 - Modular frontend with clean separation
 - Entity resolution for new Telegram users
-<<<<<<< HEAD
 
-## Resilience & Performance Testing (Epic 4 - June 27, 2025) 
-
-### Test Suite Overview
-Comprehensive testing framework for system robustness under load and failure conditions:
-
-```bash
-# Load & Performance Testing
-tests/test_load_performance.py      # Message burst, concurrent users, sustained load
-tests/test_api_resilience.py        # API timeouts, rate limits, network failures  
-tests/test_concurrent_processing.py # Race conditions, memory access, queue safety
-tests/test_resource_exhaustion.py   # Memory/CPU/connection limits, graceful degradation
-```
-
-### Key Test Frameworks
-
-#### LoadTestingFramework
-```python
-# Test message processing under load
-await load_tester.simulate_message_burst(count=100, duration_seconds=15)
-await load_tester.simulate_concurrent_users(users=25, messages_per_user=4)
-await load_tester.measure_resource_usage(duration_seconds=20)
-```
-
-#### APIFailureSimulator  
-```python
-# Test API resilience patterns
-async with api_simulator.simulate_api_timeout("openai", timeout_duration=30.0):
-async with api_simulator.simulate_rate_limiting("gemini", failure_rate=0.8):
-async with api_simulator.simulate_network_failures("openai", failure_rate=0.5):
-```
-
-#### ConcurrencyTestFramework
-```python
-# Test concurrent access safety
-await concurrency_tester.simulate_concurrent_memory_access(user_count=20, operations_per_user=15)
-await concurrency_tester.simulate_redis_connection_competition(concurrent_connections=25)
-```
-
-#### ResourceExhaustionSimulator
-```python
-# Test system limits and degradation
-await resource_simulator.simulate_memory_exhaustion(target_mb=100)
-await resource_simulator.simulate_connection_exhaustion(max_connections=50)
-await resource_simulator.simulate_cpu_exhaustion(duration_seconds=10, cpu_threads=4)
-```
-
-### Performance Benchmarks
-- **Response Time**: <2s average under normal load, <5s under stress
-- **Throughput**: 100+ messages/minute sustained processing
-- **Memory Usage**: <500MB stable operation, <1GB under load  
-- **Error Rate**: <1% under normal load, <5% under stress
-- **Recovery**: System recovers to normal operation within 5 minutes
-
-### Resilience Patterns Tested
-1. **API Failure Handling**: Timeout protection, rate limit respect, graceful fallback
-2. **Concurrent Processing**: Race condition prevention, resource contention management  
-3. **Resource Management**: Memory leak detection, connection pool management
-4. **Queue Safety**: Message loss prevention, duplicate processing detection
-5. **Circuit Breaker**: Cascading failure prevention, automatic recovery
-6. **Graceful Degradation**: Performance degradation under increasing load
-
-### Running Resilience Tests
-```bash
-# Quick validation (core functionality)
-PYTHONPATH=/home/rober/projects/chatbot_nadia pytest tests/test_load_performance.py::TestLoadPerformance::test_message_burst_light_load -v
-
-# Full resilience suite (extended runtime)
-PYTHONPATH=/home/rober/projects/chatbot_nadia pytest tests/test_*_resilience.py tests/test_*_performance.py -v
-
-# Specific test categories
-pytest tests/test_load_performance.py -k "light"           # Light load tests only
-pytest tests/test_concurrent_processing.py -k "memory"    # Memory concurrency tests  
-pytest tests/test_resource_exhaustion.py -k "connection"  # Connection limit tests
-```
-
-**Last Updated**: June 27, 2025 (11:30 PM) - Epic 4: Resilience & Performance Testing Implementation
-=======
-
-**Last Updated**: June 25, 2025 (7:15 PM) - User management and critical fixes
->>>>>>> b88496c5
+**Last Updated**: June 25, 2025 (7:15 PM) - User management and critical fixes