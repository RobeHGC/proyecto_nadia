[tool:pytest]
testpaths = tests
python_files = test_*.py
python_paths = .
addopts = -v --tb=short --strict-markers
asyncio_mode = auto

# Test markers
markers =
    unit: Fast unit tests that don't require external services
    integration: Tests that require database, Redis, or external APIs
    e2e: End-to-end tests that test full system behavior
    slow: Tests that take more than 1 second to run
    load_test: Load and performance testing scenarios
    api_resilience: API failure and resilience testing  
    concurrent_test: Concurrency and race condition testing
    resource_test: Resource exhaustion and limits testing
    light_load: Light load testing scenarios (fast execution)
    medium_load: Medium load testing scenarios (moderate execution time)
    stress_load: Stress load testing scenarios (slow execution, high resource usage)
    fast: Tests that complete in under 10 seconds
<<<<<<< HEAD
=======
    ui: UI tests requiring browser automation
    visual: Visual regression tests
    slow_ui: UI tests that take >10 seconds
>>>>>>> 2bb7a106
    
# Coverage settings
[coverage:run]
source = .
omit = 
    tests/*
    */migrations/*
    */venv/*
    */__pycache__/*
    setup.py
    conftest.py

[coverage:report]
precision = 2
show_missing = True
skip_covered = False
fail_under = 80

[coverage:html]
directory = htmlcov<|MERGE_RESOLUTION|>--- conflicted
+++ resolved
@@ -19,12 +19,9 @@
     medium_load: Medium load testing scenarios (moderate execution time)
     stress_load: Stress load testing scenarios (slow execution, high resource usage)
     fast: Tests that complete in under 10 seconds
-<<<<<<< HEAD
-=======
     ui: UI tests requiring browser automation
     visual: Visual regression tests
     slow_ui: UI tests that take >10 seconds
->>>>>>> 2bb7a106
     
 # Coverage settings
 [coverage:run]
